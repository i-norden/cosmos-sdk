--- conflicted
+++ resolved
@@ -101,13 +101,12 @@
 	return ctx.WithVerifier(verifier)
 }
 
-<<<<<<< HEAD
 // NewCLIContextIBC takes additional arguments
-func NewCLIContextIBC(from string, chainID string, nodeURI string) CLIContext {
+func NewCLIContextIBC(input io.Reader, from string, chainID string, nodeURI string) CLIContext {
 	var rpc rpcclient.Client
 
 	genOnly := viper.GetBool(flags.FlagGenerateOnly)
-	fromAddress, fromName, err := GetFromFields(from, genOnly)
+	fromAddress, fromName, err := GetFromFields(input, from, genOnly)
 	if err != nil {
 		fmt.Printf("failed to get from fields: %v", err)
 		os.Exit(1)
@@ -147,7 +146,8 @@
 	}
 
 	return ctx.WithVerifier(verifier)
-=======
+}
+
 // NewCLIContextWithFrom returns a new initialized CLIContext with parameters from the
 // command line using Viper. It takes a key name or address and populates the FromName and
 // FromAddress field accordingly. It will also create Tendermint verifier using
@@ -156,7 +156,6 @@
 // be created and will be set as nil because FlagTrustNode must be set.
 func NewCLIContextWithFrom(from string) CLIContext {
 	return NewCLIContextWithInputAndFrom(os.Stdin, from)
->>>>>>> b9c40ea2
 }
 
 // NewCLIContext returns a new initialized CLIContext with parameters from the
