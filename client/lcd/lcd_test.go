--- conflicted
+++ resolved
@@ -279,11 +279,7 @@
 	acc := getAccount(t, port, addr)
 
 	// generate TX
-<<<<<<< HEAD
 	res, body, _ := doSendWithGas(t, port, seed, name1, pw, addr, "simulate", 0, false, true)
-=======
-	res, body, _ := doSendWithGas(t, port, seed, name, "", addr, "simulate", 0, false, true)
->>>>>>> b9477df5
 	require.Equal(t, http.StatusOK, res.StatusCode, body)
 	var msg auth.StdTx
 	require.Nil(t, cdc.UnmarshalJSON([]byte(body), &msg))
@@ -818,664 +814,4 @@
 	require.Len(t, votes, 2)
 	require.True(t, addrs[0].String() == votes[0].Voter.String() || addrs[0].String() == votes[1].Voter.String())
 	require.True(t, addrs[1].String() == votes[0].Voter.String() || addrs[1].String() == votes[1].Voter.String())
-<<<<<<< HEAD
-=======
-}
-
-//_____________________________________________________________________________
-// get the account to get the sequence
-func getAccount(t *testing.T, port string, addr sdk.AccAddress) auth.Account {
-	res, body := Request(t, port, "GET", fmt.Sprintf("/auth/accounts/%s", addr.String()), nil)
-	require.Equal(t, http.StatusOK, res.StatusCode, body)
-	var acc auth.Account
-	err := cdc.UnmarshalJSON([]byte(body), &acc)
-	require.Nil(t, err)
-	return acc
-}
-
-func doSendWithGas(t *testing.T, port, seed, name, password string, addr sdk.AccAddress, gas string,
-	gasAdjustment float64, simulate, generateOnly bool) (
-	res *http.Response, body string, receiveAddr sdk.AccAddress) {
-
-	// create receive address
-	kb := client.MockKeyBase()
-	receiveInfo, _, err := kb.CreateMnemonic("receive_address", cryptoKeys.English, "1234567890", cryptoKeys.SigningAlgo("secp256k1"))
-	require.Nil(t, err)
-	receiveAddr = sdk.AccAddress(receiveInfo.GetPubKey().Address())
-
-	acc := getAccount(t, port, addr)
-	accnum := acc.GetAccountNumber()
-	sequence := acc.GetSequence()
-	chainID := viper.GetString(client.FlagChainID)
-	// send
-	coinbz, err := cdc.MarshalJSON(sdk.NewInt64Coin(stakeTypes.DefaultBondDenom, 1))
-	if err != nil {
-		panic(err)
-	}
-
-	gasStr := ""
-	if len(gas) != 0 {
-		gasStr = fmt.Sprintf(`
-		"gas":%q,
-		`, gas)
-	}
-	gasAdjustmentStr := ""
-	if gasAdjustment > 0 {
-		gasAdjustmentStr = fmt.Sprintf(`
-		"gas_adjustment":"%v",
-		`, gasAdjustment)
-	}
-	jsonStr := []byte(fmt.Sprintf(`{
-		"amount":[%s],
-		"base_req": {
-			%v%v
-			"name": "%s",
-			"password": "%s",
-			"chain_id": "%s",
-			"account_number":"%d",
-			"sequence": "%d",
-			"simulate": %v,
-			"generate_only": %v
-		}
-	}`, coinbz, gasStr, gasAdjustmentStr, name, password, chainID, accnum, sequence, simulate, generateOnly))
-
-	res, body = Request(t, port, "POST", fmt.Sprintf("/bank/accounts/%s/transfers", receiveAddr), jsonStr)
-	return
-}
-
-func doRecoverKey(t *testing.T, port, recoverName, recoverPassword, seed string) {
-	jsonStr := []byte(fmt.Sprintf(`{"password":"%s", "seed":"%s"}`, recoverPassword, seed))
-	res, body := Request(t, port, "POST", fmt.Sprintf("/keys/%s/recover", recoverName), jsonStr)
-
-	require.Equal(t, http.StatusOK, res.StatusCode, body)
-	var resp keys.KeyOutput
-	err := codec.Cdc.UnmarshalJSON([]byte(body), &resp)
-	require.Nil(t, err, body)
-
-	addr1Bech32 := resp.Address
-	_, err = sdk.AccAddressFromBech32(addr1Bech32)
-	require.NoError(t, err, "Failed to return a correct bech32 address")
-}
-
-func doSend(t *testing.T, port, seed, name, password string, addr sdk.AccAddress) (receiveAddr sdk.AccAddress, resultTx ctypes.ResultBroadcastTxCommit) {
-	res, body, receiveAddr := doSendWithGas(t, port, seed, name, password, addr, "", 0, false, false)
-	require.Equal(t, http.StatusOK, res.StatusCode, body)
-
-	err := cdc.UnmarshalJSON([]byte(body), &resultTx)
-	require.Nil(t, err)
-
-	return receiveAddr, resultTx
-}
-
-func getTransactions(t *testing.T, port string, tags ...string) []tx.Info {
-	var txs []tx.Info
-	if len(tags) == 0 {
-		return txs
-	}
-	queryStr := strings.Join(tags, "&")
-	res, body := Request(t, port, "GET", fmt.Sprintf("/txs?%s", queryStr), nil)
-	require.Equal(t, http.StatusOK, res.StatusCode, body)
-
-	err := cdc.UnmarshalJSON([]byte(body), &txs)
-	require.NoError(t, err)
-	return txs
-}
-
-// ============= IBC Module ================
-
-func doIBCTransfer(t *testing.T, port, seed, name, password string, addr sdk.AccAddress) (resultTx ctypes.ResultBroadcastTxCommit) {
-	// create receive address
-	kb := client.MockKeyBase()
-	receiveInfo, _, err := kb.CreateMnemonic("receive_address", cryptoKeys.English, "1234567890", cryptoKeys.SigningAlgo("secp256k1"))
-	require.Nil(t, err)
-	receiveAddr := sdk.AccAddress(receiveInfo.GetPubKey().Address())
-
-	chainID := viper.GetString(client.FlagChainID)
-
-	// get the account to get the sequence
-	acc := getAccount(t, port, addr)
-	accnum := acc.GetAccountNumber()
-	sequence := acc.GetSequence()
-
-	// send
-	jsonStr := []byte(fmt.Sprintf(`{
-		"amount":[
-			{
-				"denom": "%s",
-				"amount": "1"
-			}
-		],
-		"base_req": {
-			"name": "%s",
-			"password": "%s",
-			"chain_id": "%s",
-			"account_number":"%d",
-			"sequence":"%d"
-		}
-	}`, stakeTypes.DefaultBondDenom, name, password, chainID, accnum, sequence))
-
-	res, body := Request(t, port, "POST", fmt.Sprintf("/ibc/testchain/%s/send", receiveAddr), jsonStr)
-	require.Equal(t, http.StatusOK, res.StatusCode, body)
-
-	err = cdc.UnmarshalJSON([]byte(body), &resultTx)
-	require.Nil(t, err)
-
-	return resultTx
-}
-
-// ============= Slashing Module ================
-
-func getSigningInfo(t *testing.T, port string, validatorPubKey string) slashing.ValidatorSigningInfo {
-	res, body := Request(t, port, "GET", fmt.Sprintf("/slashing/validators/%s/signing_info", validatorPubKey), nil)
-	require.Equal(t, http.StatusOK, res.StatusCode, body)
-
-	var signingInfo slashing.ValidatorSigningInfo
-	err := cdc.UnmarshalJSON([]byte(body), &signingInfo)
-	require.Nil(t, err)
-
-	return signingInfo
-}
-
-func doUnjail(t *testing.T, port, seed, name, password string,
-	valAddr sdk.ValAddress) (resultTx ctypes.ResultBroadcastTxCommit) {
-	chainID := viper.GetString(client.FlagChainID)
-
-	jsonStr := []byte(fmt.Sprintf(`{
-		"base_req": {
-			"name": "%s",
-			"password": "%s",
-			"chain_id": "%s",
-			"account_number":"1",
-			"sequence":"1"
-		}
-	}`, name, password, chainID))
-
-	res, body := Request(t, port, "POST", fmt.Sprintf("/slashing/validators/%s/unjail", valAddr.String()), jsonStr)
-	// TODO : fails with "401 must use own validator address"
-	require.Equal(t, http.StatusOK, res.StatusCode, body)
-
-	var results []ctypes.ResultBroadcastTxCommit
-	err := cdc.UnmarshalJSON([]byte(body), &results)
-	require.Nil(t, err)
-
-	return results[0]
-}
-
-// ============= Stake Module ================
-
-func getDelegation(t *testing.T, port string, delegatorAddr sdk.AccAddress, validatorAddr sdk.ValAddress) stake.Delegation {
-	res, body := Request(t, port, "GET", fmt.Sprintf("/stake/delegators/%s/delegations/%s", delegatorAddr, validatorAddr), nil)
-	require.Equal(t, http.StatusOK, res.StatusCode, body)
-
-	var bond stake.Delegation
-	err := cdc.UnmarshalJSON([]byte(body), &bond)
-	require.Nil(t, err)
-
-	return bond
-}
-
-func getUndelegation(t *testing.T, port string, delegatorAddr sdk.AccAddress, validatorAddr sdk.ValAddress) stake.UnbondingDelegation {
-	res, body := Request(t, port, "GET", fmt.Sprintf("/stake/delegators/%s/unbonding_delegations/%s", delegatorAddr, validatorAddr), nil)
-	require.Equal(t, http.StatusOK, res.StatusCode, body)
-
-	var unbond stake.UnbondingDelegation
-	err := cdc.UnmarshalJSON([]byte(body), &unbond)
-	require.Nil(t, err)
-
-	return unbond
-}
-
-func getDelegatorDelegations(t *testing.T, port string, delegatorAddr sdk.AccAddress) []stake.Delegation {
-	res, body := Request(t, port, "GET", fmt.Sprintf("/stake/delegators/%s/delegations", delegatorAddr), nil)
-	require.Equal(t, http.StatusOK, res.StatusCode, body)
-
-	var dels []stake.Delegation
-
-	err := cdc.UnmarshalJSON([]byte(body), &dels)
-	require.Nil(t, err)
-
-	return dels
-}
-
-func getDelegatorUnbondingDelegations(t *testing.T, port string, delegatorAddr sdk.AccAddress) []stake.UnbondingDelegation {
-	res, body := Request(t, port, "GET", fmt.Sprintf("/stake/delegators/%s/unbonding_delegations", delegatorAddr), nil)
-	require.Equal(t, http.StatusOK, res.StatusCode, body)
-
-	var ubds []stake.UnbondingDelegation
-
-	err := cdc.UnmarshalJSON([]byte(body), &ubds)
-	require.Nil(t, err)
-
-	return ubds
-}
-
-func getDelegatorRedelegations(t *testing.T, port string, delegatorAddr sdk.AccAddress) []stake.Redelegation {
-	res, body := Request(t, port, "GET", fmt.Sprintf("/stake/delegators/%s/redelegations", delegatorAddr), nil)
-	require.Equal(t, http.StatusOK, res.StatusCode, body)
-
-	var reds []stake.Redelegation
-
-	err := cdc.UnmarshalJSON([]byte(body), &reds)
-	require.Nil(t, err)
-
-	return reds
-}
-
-func getBondingTxs(t *testing.T, port string, delegatorAddr sdk.AccAddress, query string) []tx.Info {
-	var res *http.Response
-	var body string
-
-	if len(query) > 0 {
-		res, body = Request(t, port, "GET", fmt.Sprintf("/stake/delegators/%s/txs?type=%s", delegatorAddr, query), nil)
-	} else {
-		res, body = Request(t, port, "GET", fmt.Sprintf("/stake/delegators/%s/txs", delegatorAddr), nil)
-	}
-	require.Equal(t, http.StatusOK, res.StatusCode, body)
-
-	var txs []tx.Info
-
-	err := cdc.UnmarshalJSON([]byte(body), &txs)
-	require.Nil(t, err)
-
-	return txs
-}
-
-func getDelegatorValidators(t *testing.T, port string, delegatorAddr sdk.AccAddress) []stake.Validator {
-	res, body := Request(t, port, "GET", fmt.Sprintf("/stake/delegators/%s/validators", delegatorAddr), nil)
-	require.Equal(t, http.StatusOK, res.StatusCode, body)
-
-	var bondedValidators []stake.Validator
-
-	err := cdc.UnmarshalJSON([]byte(body), &bondedValidators)
-	require.Nil(t, err)
-
-	return bondedValidators
-}
-
-func getDelegatorValidator(t *testing.T, port string, delegatorAddr sdk.AccAddress, validatorAddr sdk.ValAddress) stake.Validator {
-	res, body := Request(t, port, "GET", fmt.Sprintf("/stake/delegators/%s/validators/%s", delegatorAddr, validatorAddr), nil)
-	require.Equal(t, http.StatusOK, res.StatusCode, body)
-
-	var bondedValidator stake.Validator
-	err := cdc.UnmarshalJSON([]byte(body), &bondedValidator)
-	require.Nil(t, err)
-
-	return bondedValidator
-}
-
-func doDelegate(t *testing.T, port, seed, name, password string,
-	delAddr sdk.AccAddress, valAddr sdk.ValAddress, amount int64) (resultTx ctypes.ResultBroadcastTxCommit) {
-
-	acc := getAccount(t, port, delAddr)
-	accnum := acc.GetAccountNumber()
-	sequence := acc.GetSequence()
-	chainID := viper.GetString(client.FlagChainID)
-
-	jsonStr := []byte(fmt.Sprintf(`{
-		"delegator_addr": "%s",
-		"validator_addr": "%s",
-		"delegation": { "denom": "%s", "amount": "%d" },
-		"base_req": {
-			"name": "%s",
-			"password": "%s",
-			"chain_id": "%s",
-			"account_number":"%d",
-			"sequence":"%d"
-		}
-	}`, delAddr, valAddr, stakeTypes.DefaultBondDenom, amount, name, password, chainID, accnum, sequence))
-
-	res, body := Request(t, port, "POST", fmt.Sprintf("/stake/delegators/%s/delegations", delAddr), jsonStr)
-	require.Equal(t, http.StatusOK, res.StatusCode, body)
-
-	err := cdc.UnmarshalJSON([]byte(body), &resultTx)
-	require.Nil(t, err)
-
-	return
-}
-
-func doBeginUnbonding(t *testing.T, port, seed, name, password string,
-	delAddr sdk.AccAddress, valAddr sdk.ValAddress, amount int64) (resultTx ctypes.ResultBroadcastTxCommit) {
-
-	acc := getAccount(t, port, delAddr)
-	accnum := acc.GetAccountNumber()
-	sequence := acc.GetSequence()
-	chainID := viper.GetString(client.FlagChainID)
-
-	jsonStr := []byte(fmt.Sprintf(`{
-		"delegator_addr": "%s",
-		"validator_addr": "%s",
-		"shares": "%d",
-		"base_req": {
-			"name": "%s",
-			"password": "%s",
-			"chain_id": "%s",
-			"account_number":"%d",
-			"sequence":"%d"
-		}
-	}`, delAddr, valAddr, amount, name, password, chainID, accnum, sequence))
-
-	res, body := Request(t, port, "POST", fmt.Sprintf("/stake/delegators/%s/unbonding_delegations", delAddr), jsonStr)
-	require.Equal(t, http.StatusOK, res.StatusCode, body)
-
-	err := cdc.UnmarshalJSON([]byte(body), &resultTx)
-	require.Nil(t, err)
-
-	return
-}
-
-func doBeginRedelegation(t *testing.T, port, seed, name, password string,
-	delAddr sdk.AccAddress, valSrcAddr, valDstAddr sdk.ValAddress, amount int64) (resultTx ctypes.ResultBroadcastTxCommit) {
-
-	acc := getAccount(t, port, delAddr)
-	accnum := acc.GetAccountNumber()
-	sequence := acc.GetSequence()
-
-	chainID := viper.GetString(client.FlagChainID)
-
-	jsonStr := []byte(fmt.Sprintf(`{
-		"delegator_addr": "%s",
-		"validator_src_addr": "%s",
-		"validator_dst_addr": "%s",
-		"shares": "%d",
-		"base_req": {
-			"name": "%s",
-			"password": "%s",
-			"chain_id": "%s",
-			"account_number":"%d",
-			"sequence":"%d"
-		}
-	}`, delAddr, valSrcAddr, valDstAddr, amount, name, password, chainID, accnum, sequence))
-
-	res, body := Request(t, port, "POST", fmt.Sprintf("/stake/delegators/%s/redelegations", delAddr), jsonStr)
-	require.Equal(t, http.StatusOK, res.StatusCode, body)
-
-	err := cdc.UnmarshalJSON([]byte(body), &resultTx)
-	require.Nil(t, err)
-
-	return
-}
-
-func getValidators(t *testing.T, port string) []stake.Validator {
-	res, body := Request(t, port, "GET", "/stake/validators", nil)
-	require.Equal(t, http.StatusOK, res.StatusCode, body)
-
-	var validators []stake.Validator
-	err := cdc.UnmarshalJSON([]byte(body), &validators)
-	require.Nil(t, err)
-
-	return validators
-}
-
-func getValidator(t *testing.T, port string, validatorAddr sdk.ValAddress) stake.Validator {
-	res, body := Request(t, port, "GET", fmt.Sprintf("/stake/validators/%s", validatorAddr.String()), nil)
-	require.Equal(t, http.StatusOK, res.StatusCode, body)
-
-	var validator stake.Validator
-	err := cdc.UnmarshalJSON([]byte(body), &validator)
-	require.Nil(t, err)
-
-	return validator
-}
-
-func getValidatorDelegations(t *testing.T, port string, validatorAddr sdk.ValAddress) []stake.Delegation {
-	res, body := Request(t, port, "GET", fmt.Sprintf("/stake/validators/%s/delegations", validatorAddr.String()), nil)
-	require.Equal(t, http.StatusOK, res.StatusCode, body)
-
-	var delegations []stake.Delegation
-	err := cdc.UnmarshalJSON([]byte(body), &delegations)
-	require.Nil(t, err)
-
-	return delegations
-}
-
-func getValidatorUnbondingDelegations(t *testing.T, port string, validatorAddr sdk.ValAddress) []stake.UnbondingDelegation {
-	res, body := Request(t, port, "GET", fmt.Sprintf("/stake/validators/%s/unbonding_delegations", validatorAddr.String()), nil)
-	require.Equal(t, http.StatusOK, res.StatusCode, body)
-
-	var ubds []stake.UnbondingDelegation
-	err := cdc.UnmarshalJSON([]byte(body), &ubds)
-	require.Nil(t, err)
-
-	return ubds
-}
-
-func getValidatorRedelegations(t *testing.T, port string, validatorAddr sdk.ValAddress) []stake.Redelegation {
-	res, body := Request(t, port, "GET", fmt.Sprintf("/stake/validators/%s/redelegations", validatorAddr.String()), nil)
-	require.Equal(t, http.StatusOK, res.StatusCode, body)
-
-	var reds []stake.Redelegation
-	err := cdc.UnmarshalJSON([]byte(body), &reds)
-	require.Nil(t, err)
-
-	return reds
-}
-
-// ============= Governance Module ================
-
-func getDepositParam(t *testing.T, port string) gov.DepositParams {
-	res, body := Request(t, port, "GET", "/gov/parameters/deposit", nil)
-	require.Equal(t, http.StatusOK, res.StatusCode, body)
-
-	var depositParams gov.DepositParams
-	err := cdc.UnmarshalJSON([]byte(body), &depositParams)
-	require.Nil(t, err)
-	return depositParams
-}
-
-func getVotingParam(t *testing.T, port string) gov.VotingParams {
-	res, body := Request(t, port, "GET", "/gov/parameters/voting", nil)
-	require.Equal(t, http.StatusOK, res.StatusCode, body)
-
-	var votingParams gov.VotingParams
-	err := cdc.UnmarshalJSON([]byte(body), &votingParams)
-	require.Nil(t, err)
-	return votingParams
-}
-
-func getTallyingParam(t *testing.T, port string) gov.TallyParams {
-	res, body := Request(t, port, "GET", "/gov/parameters/tallying", nil)
-	require.Equal(t, http.StatusOK, res.StatusCode, body)
-
-	var tallyParams gov.TallyParams
-	err := cdc.UnmarshalJSON([]byte(body), &tallyParams)
-	require.Nil(t, err)
-	return tallyParams
-}
-
-func getProposal(t *testing.T, port string, proposalID uint64) gov.Proposal {
-	res, body := Request(t, port, "GET", fmt.Sprintf("/gov/proposals/%d", proposalID), nil)
-	require.Equal(t, http.StatusOK, res.StatusCode, body)
-	var proposal gov.Proposal
-	err := cdc.UnmarshalJSON([]byte(body), &proposal)
-	require.Nil(t, err)
-	return proposal
-}
-
-func getDeposits(t *testing.T, port string, proposalID uint64) []gov.Deposit {
-	res, body := Request(t, port, "GET", fmt.Sprintf("/gov/proposals/%d/deposits", proposalID), nil)
-	require.Equal(t, http.StatusOK, res.StatusCode, body)
-	var deposits []gov.Deposit
-	err := cdc.UnmarshalJSON([]byte(body), &deposits)
-	require.Nil(t, err)
-	return deposits
-}
-
-func getDeposit(t *testing.T, port string, proposalID uint64, depositorAddr sdk.AccAddress) gov.Deposit {
-	res, body := Request(t, port, "GET", fmt.Sprintf("/gov/proposals/%d/deposits/%s", proposalID, depositorAddr), nil)
-	require.Equal(t, http.StatusOK, res.StatusCode, body)
-	var deposit gov.Deposit
-	err := cdc.UnmarshalJSON([]byte(body), &deposit)
-	require.Nil(t, err)
-	return deposit
-}
-
-func getVote(t *testing.T, port string, proposalID uint64, voterAddr sdk.AccAddress) gov.Vote {
-	res, body := Request(t, port, "GET", fmt.Sprintf("/gov/proposals/%d/votes/%s", proposalID, voterAddr), nil)
-	require.Equal(t, http.StatusOK, res.StatusCode, body)
-	var vote gov.Vote
-	err := cdc.UnmarshalJSON([]byte(body), &vote)
-	require.Nil(t, err)
-	return vote
-}
-
-func getVotes(t *testing.T, port string, proposalID uint64) []gov.Vote {
-	res, body := Request(t, port, "GET", fmt.Sprintf("/gov/proposals/%d/votes", proposalID), nil)
-	require.Equal(t, http.StatusOK, res.StatusCode, body)
-	var votes []gov.Vote
-	err := cdc.UnmarshalJSON([]byte(body), &votes)
-	require.Nil(t, err)
-	return votes
-}
-
-func getTally(t *testing.T, port string, proposalID uint64) gov.TallyResult {
-	res, body := Request(t, port, "GET", fmt.Sprintf("/gov/proposals/%d/tally", proposalID), nil)
-	require.Equal(t, http.StatusOK, res.StatusCode, body)
-	var tally gov.TallyResult
-	err := cdc.UnmarshalJSON([]byte(body), &tally)
-	require.Nil(t, err)
-	return tally
-}
-
-func getProposalsAll(t *testing.T, port string) []gov.Proposal {
-	res, body := Request(t, port, "GET", "/gov/proposals", nil)
-	require.Equal(t, http.StatusOK, res.StatusCode, body)
-
-	var proposals []gov.Proposal
-	err := cdc.UnmarshalJSON([]byte(body), &proposals)
-	require.Nil(t, err)
-	return proposals
-}
-
-func getProposalsFilterDepositor(t *testing.T, port string, depositorAddr sdk.AccAddress) []gov.Proposal {
-	res, body := Request(t, port, "GET", fmt.Sprintf("/gov/proposals?depositor=%s", depositorAddr), nil)
-	require.Equal(t, http.StatusOK, res.StatusCode, body)
-
-	var proposals []gov.Proposal
-	err := cdc.UnmarshalJSON([]byte(body), &proposals)
-	require.Nil(t, err)
-	return proposals
-}
-
-func getProposalsFilterVoter(t *testing.T, port string, voterAddr sdk.AccAddress) []gov.Proposal {
-	res, body := Request(t, port, "GET", fmt.Sprintf("/gov/proposals?voter=%s", voterAddr), nil)
-	require.Equal(t, http.StatusOK, res.StatusCode, body)
-
-	var proposals []gov.Proposal
-	err := cdc.UnmarshalJSON([]byte(body), &proposals)
-	require.Nil(t, err)
-	return proposals
-}
-
-func getProposalsFilterVoterDepositor(t *testing.T, port string, voterAddr, depositorAddr sdk.AccAddress) []gov.Proposal {
-	res, body := Request(t, port, "GET", fmt.Sprintf("/gov/proposals?depositor=%s&voter=%s", depositorAddr, voterAddr), nil)
-	require.Equal(t, http.StatusOK, res.StatusCode, body)
-
-	var proposals []gov.Proposal
-	err := cdc.UnmarshalJSON([]byte(body), &proposals)
-	require.Nil(t, err)
-	return proposals
-}
-
-func getProposalsFilterStatus(t *testing.T, port string, status gov.ProposalStatus) []gov.Proposal {
-	res, body := Request(t, port, "GET", fmt.Sprintf("/gov/proposals?status=%s", status), nil)
-	require.Equal(t, http.StatusOK, res.StatusCode, body)
-
-	var proposals []gov.Proposal
-	err := cdc.UnmarshalJSON([]byte(body), &proposals)
-	require.Nil(t, err)
-	return proposals
-}
-
-func doSubmitProposal(t *testing.T, port, seed, name, password string, proposerAddr sdk.AccAddress, amount int64) (resultTx ctypes.ResultBroadcastTxCommit) {
-
-	acc := getAccount(t, port, proposerAddr)
-	accnum := acc.GetAccountNumber()
-	sequence := acc.GetSequence()
-
-	chainID := viper.GetString(client.FlagChainID)
-
-	// submitproposal
-	jsonStr := []byte(fmt.Sprintf(`{
-		"title": "Test",
-		"description": "test",
-		"proposal_type": "Text",
-		"proposer": "%s",
-		"initial_deposit": [{ "denom": "%s", "amount": "%d" }],
-		"base_req": {
-			"name": "%s",
-			"password": "%s",
-			"chain_id": "%s",
-			"account_number":"%d",
-			"sequence":"%d"
-		}
-	}`, proposerAddr, stakeTypes.DefaultBondDenom, amount, name, password, chainID, accnum, sequence))
-	res, body := Request(t, port, "POST", "/gov/proposals", jsonStr)
-	require.Equal(t, http.StatusOK, res.StatusCode, body)
-
-	var results ctypes.ResultBroadcastTxCommit
-	err := cdc.UnmarshalJSON([]byte(body), &results)
-	require.Nil(t, err)
-
-	return results
-}
-
-func doDeposit(t *testing.T, port, seed, name, password string, proposerAddr sdk.AccAddress, proposalID uint64, amount int64) (resultTx ctypes.ResultBroadcastTxCommit) {
-
-	acc := getAccount(t, port, proposerAddr)
-	accnum := acc.GetAccountNumber()
-	sequence := acc.GetSequence()
-
-	chainID := viper.GetString(client.FlagChainID)
-
-	// deposit on proposal
-	jsonStr := []byte(fmt.Sprintf(`{
-		"depositor": "%s",
-		"amount": [{ "denom": "%s", "amount": "%d" }],
-		"base_req": {
-			"name": "%s",
-			"password": "%s",
-			"chain_id": "%s",
-			"account_number":"%d",
-			"sequence": "%d"
-		}
-	}`, proposerAddr, stakeTypes.DefaultBondDenom, amount, name, password, chainID, accnum, sequence))
-	res, body := Request(t, port, "POST", fmt.Sprintf("/gov/proposals/%d/deposits", proposalID), jsonStr)
-	require.Equal(t, http.StatusOK, res.StatusCode, body)
-
-	var results ctypes.ResultBroadcastTxCommit
-	err := cdc.UnmarshalJSON([]byte(body), &results)
-	require.Nil(t, err)
-
-	return results
-}
-
-func doVote(t *testing.T, port, seed, name, password string, proposerAddr sdk.AccAddress, proposalID uint64) (resultTx ctypes.ResultBroadcastTxCommit) {
-	// get the account to get the sequence
-	acc := getAccount(t, port, proposerAddr)
-	accnum := acc.GetAccountNumber()
-	sequence := acc.GetSequence()
-
-	chainID := viper.GetString(client.FlagChainID)
-
-	// vote on proposal
-	jsonStr := []byte(fmt.Sprintf(`{
-		"voter": "%s",
-		"option": "Yes",
-		"base_req": {
-			"name": "%s",
-			"password": "%s",
-			"chain_id": "%s",
-			"account_number": "%d",
-			"sequence": "%d"
-		}
-	}`, proposerAddr, name, password, chainID, accnum, sequence))
-	res, body := Request(t, port, "POST", fmt.Sprintf("/gov/proposals/%d/votes", proposalID), jsonStr)
-	require.Equal(t, http.StatusOK, res.StatusCode, body)
-
-	var results ctypes.ResultBroadcastTxCommit
-	err := cdc.UnmarshalJSON([]byte(body), &results)
-	require.Nil(t, err)
-
-	return results
->>>>>>> b9477df5
 }