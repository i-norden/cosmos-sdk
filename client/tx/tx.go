package tx

import (
	"bufio"
	"errors"
	"fmt"
	"net/http"
	"os"
	"strings"

	types "github.com/cosmos/cosmos-sdk/types/tx"

	"github.com/gogo/protobuf/jsonpb"

	"github.com/cosmos/cosmos-sdk/client"
	"github.com/cosmos/cosmos-sdk/client/flags"
	"github.com/cosmos/cosmos-sdk/client/input"
	sdk "github.com/cosmos/cosmos-sdk/types"
	sdkerrors "github.com/cosmos/cosmos-sdk/types/errors"
	"github.com/cosmos/cosmos-sdk/types/rest"
)

// GenerateOrBroadcastTx will either generate and print and unsigned transaction
// or sign it and broadcast it returning an error upon failure.
func GenerateOrBroadcastTx(clientCtx client.Context, msgs ...sdk.Msg) error {
	txf := NewFactoryFromCLI(clientCtx.Input).WithTxGenerator(clientCtx.TxGenerator).WithAccountRetriever(clientCtx.AccountRetriever)
	return GenerateOrBroadcastTxWithFactory(clientCtx, txf, msgs...)
}

// GenerateOrBroadcastTxWithFactory will either generate and print and unsigned transaction
// or sign it and broadcast it returning an error upon failure.
func GenerateOrBroadcastTxWithFactory(clientCtx client.Context, txf Factory, msgs ...sdk.Msg) error {
	if clientCtx.GenerateOnly {
		return GenerateTx(clientCtx, txf, msgs...)
	}

	return BroadcastTx(clientCtx, txf, msgs...)
}

// GenerateTx will generate an unsigned transaction and print it to the writer
// specified by ctx.Output. If simulation was requested, the gas will be
// simulated and also printed to the same writer before the transaction is
// printed.
func GenerateTx(clientCtx client.Context, txf Factory, msgs ...sdk.Msg) error {
	if txf.SimulateAndExecute() {
		if clientCtx.Offline {
			return errors.New("cannot estimate gas in offline mode")
		}

		_, adjusted, err := CalculateGas(clientCtx.QueryWithData, txf, msgs...)
		if err != nil {
			return err
		}

		txf = txf.WithGas(adjusted)
		_, _ = fmt.Fprintf(os.Stderr, "%s\n", GasEstimateResponse{GasEstimate: txf.Gas()})
	}

	tx, err := BuildUnsignedTx(txf, msgs...)
	if err != nil {
		return err
	}

	return clientCtx.Println(tx.GetTx())
}

// BroadcastTx attempts to generate, sign and broadcast a transaction with the
// given set of messages. It will also simulate gas requirements if necessary.
// It will return an error upon failure.
func BroadcastTx(clientCtx client.Context, txf Factory, msgs ...sdk.Msg) error {
	txf, err := PrepareFactory(clientCtx, txf)
	if err != nil {
		return err
	}

	if txf.SimulateAndExecute() || clientCtx.Simulate {
		_, adjusted, err := CalculateGas(clientCtx.QueryWithData, txf, msgs...)
		if err != nil {
			return err
		}

		txf = txf.WithGas(adjusted)
		_, _ = fmt.Fprintf(os.Stderr, "%s\n", GasEstimateResponse{GasEstimate: txf.Gas()})
	}

	if clientCtx.Simulate {
		return nil
	}

	tx, err := BuildUnsignedTx(txf, msgs...)
	if err != nil {
		return err
	}

	if !clientCtx.SkipConfirm {
		out, err := clientCtx.JSONMarshaler.MarshalJSON(tx)
		if err != nil {
			return err
		}

		_, _ = fmt.Fprintf(os.Stderr, "%s\n\n", out)

		buf := bufio.NewReader(os.Stdin)
		ok, err := input.GetConfirmation("confirm transaction before signing and broadcasting", buf, os.Stderr)

		if err != nil || !ok {
			_, _ = fmt.Fprintf(os.Stderr, "%s\n", "cancelled transaction")
			return err
		}
	}

<<<<<<< HEAD
	txBytes, err := Sign(txf, ctx.GetFromName(), tx)
=======
	txBytes, err := Sign(txf, clientCtx.GetFromName(), clientkeys.DefaultKeyPass, tx)
>>>>>>> 39f53ac2
	if err != nil {
		return err
	}

	// broadcast to a Tendermint node
	res, err := clientCtx.BroadcastTx(txBytes)
	if err != nil {
		return err
	}

	return clientCtx.Println(res)
}

// WriteGeneratedTxResponse writes a generated unsigned transaction to the
// provided http.ResponseWriter. It will simulate gas costs if requested by the
// BaseReq. Upon any error, the error will be written to the http.ResponseWriter.
func WriteGeneratedTxResponse(
	ctx client.Context, w http.ResponseWriter, br rest.BaseReq, msgs ...sdk.Msg,
) {
	gasAdj, ok := rest.ParseFloat64OrReturnBadRequest(w, br.GasAdjustment, flags.DefaultGasAdjustment)
	if !ok {
		return
	}

	simAndExec, gas, err := flags.ParseGas(br.Gas)
	if rest.CheckBadRequestError(w, err) {
		return
	}

	txf := Factory{fees: br.Fees, gasPrices: br.GasPrices}.
		WithAccountNumber(br.AccountNumber).
		WithSequence(br.Sequence).
		WithGas(gas).
		WithGasAdjustment(gasAdj).
		WithMemo(br.Memo).
		WithChainID(br.ChainID).
		WithSimulateAndExecute(br.Simulate).
		WithTxGenerator(ctx.TxGenerator)

	if br.Simulate || simAndExec {
		if gasAdj < 0 {
			rest.WriteErrorResponse(w, http.StatusBadRequest, sdkerrors.ErrorInvalidGasAdjustment.Error())
			return
		}

		_, adjusted, err := CalculateGas(ctx.QueryWithData, txf, msgs...)
		if rest.CheckInternalServerError(w, err) {
			return
		}

		txf = txf.WithGas(adjusted)

		if br.Simulate {
			rest.WriteSimulationResponse(w, ctx.JSONMarshaler, txf.Gas())
			return
		}
	}

	tx, err := BuildUnsignedTx(txf, msgs...)
	if rest.CheckBadRequestError(w, err) {
		return
	}

	output, err := ctx.JSONMarshaler.MarshalJSON(tx)
	if rest.CheckInternalServerError(w, err) {
		return
	}

	w.Header().Set("Content-Type", "application/json")
	w.WriteHeader(http.StatusOK)
	_, _ = w.Write(output)
}

// BuildUnsignedTx builds a transaction to be signed given a set of messages. The
// transaction is initially created via the provided factory's generator. Once
// created, the fee, memo, and messages are set.
func BuildUnsignedTx(txf Factory, msgs ...sdk.Msg) (client.TxBuilder, error) {
	if txf.chainID == "" {
		return nil, fmt.Errorf("chain ID required but not specified")
	}

	fees := txf.fees

	if !txf.gasPrices.IsZero() {
		if !fees.IsZero() {
			return nil, errors.New("cannot provide both fees and gas prices")
		}

		glDec := sdk.NewDec(int64(txf.gas))

		// Derive the fees based on the provided gas prices, where
		// fee = ceil(gasPrice * gasLimit).
		fees = make(sdk.Coins, len(txf.gasPrices))

		for i, gp := range txf.gasPrices {
			fee := gp.Amount.Mul(glDec)
			fees[i] = sdk.NewCoin(gp.Denom, fee.Ceil().RoundInt())
		}
	}

	tx := txf.txGenerator.NewTxBuilder()

	if err := tx.SetMsgs(msgs...); err != nil {
		return nil, err
	}
	tx.SetMemo(txf.memo)
	tx.SetFee(fees)
	tx.SetGasLimit(txf.gas)

	if err := tx.SetSignatures(); err != nil {
		return nil, err
	}

	return tx, nil
}

// BuildSimTx creates an unsigned tx with an empty single signature and returns
// the encoded transaction or an error if the unsigned transaction cannot be
// built.
func BuildSimTx(txf Factory, msgs ...sdk.Msg) ([]byte, error) {
	tx, err := BuildUnsignedTx(txf, msgs...)
	if err != nil {
		return nil, err
	}

	// Create an empty signature literal as the ante handler will populate with a
	// sentinel pubkey.
	sig := context.SignatureBuilder{}

	if err := tx.SetSignatures(sig); err != nil {
		return nil, err
	}

	return txf.txGenerator.TxEncoder()(tx.GetTx())
}

// CalculateGas simulates the execution of a transaction and returns the
// simulation response obtained by the query and the adjusted gas amount.
func CalculateGas(
	queryFunc func(string, []byte) ([]byte, int64, error), txf Factory, msgs ...sdk.Msg,
) (sdk.SimulationResponse, uint64, error) {
	txBytes, err := BuildSimTx(txf, msgs...)
	if err != nil {
		return sdk.SimulationResponse{}, 0, err
	}

	bz, _, err := queryFunc("/app/simulate", txBytes)
	if err != nil {
		return sdk.SimulationResponse{}, 0, err
	}

	var simRes sdk.SimulationResponse
	if err := jsonpb.Unmarshal(strings.NewReader(string(bz)), &simRes); err != nil {
		return sdk.SimulationResponse{}, 0, err
	}

	return simRes, uint64(txf.GasAdjustment() * float64(simRes.GasUsed)), nil
}

// PrepareFactory ensures the account defined by ctx.GetFromAddress() exists and
// if the account number and/or the account sequence number are zero (not set),
// they will be queried for and set on the provided Factory. A new Factory with
// the updated fields will be returned.
func PrepareFactory(clientCtx client.Context, txf Factory) (Factory, error) {
	from := clientCtx.GetFromAddress()

	if err := txf.accountRetriever.EnsureExists(clientCtx, from); err != nil {
		return txf, err
	}

	initNum, initSeq := txf.accountNumber, txf.sequence
	if initNum == 0 || initSeq == 0 {
		num, seq, err := txf.accountRetriever.GetAccountNumberSequence(clientCtx, from)
		if err != nil {
			return txf, err
		}

		if initNum == 0 {
			txf = txf.WithAccountNumber(num)
		}

		if initSeq == 0 {
			txf = txf.WithSequence(seq)
		}
	}

	return txf, nil
}

// Sign signs a given tx with the provided name and passphrase. If the Factory's
// Keybase is not set, a new one will be created based on the client's backend.
// The bytes signed over are canconical. The resulting signature will be set on
// the transaction. Finally, the marshaled transaction is returned. An error is
// returned upon failure.
//
// Note, It is assumed the Factory has the necessary fields set that are required
// by the CanonicalSignBytes call.
<<<<<<< HEAD
func Sign(txf Factory, name string, tx context.TxBuilder) ([]byte, error) {
=======
func Sign(txf Factory, name, passphrase string, tx client.TxBuilder) ([]byte, error) {
>>>>>>> 39f53ac2
	if txf.keybase == nil {
		return nil, errors.New("keybase must be set prior to signing a transaction")
	}

	signMode := txf.signMode
	if signMode == types.SignMode_SIGN_MODE_UNSPECIFIED {
		signMode = txf.txGenerator.SignModeHandler().DefaultMode()
	}

	key, err := txf.keybase.Key(name)
	if err != nil {
		return nil, err
	}

	pubKey := key.GetPubKey()

	sigData := &types.SingleSignatureData{
		SignMode:  signMode,
		Signature: nil,
	}
	sig := context.SignatureBuilder{
		PubKey: pubKey,
		Data:   sigData,
	}

	err = tx.SetSignatures(sig)
	if err != nil {
		return nil, err
	}

	signBytes, err := txf.txGenerator.SignModeHandler().GetSignBytes(
		types.SigningData{
			Mode:            signMode,
			PublicKey:       pubKey,
			ChainID:         txf.chainID,
			AccountNumber:   txf.accountNumber,
			AccountSequence: txf.sequence,
		}, tx.GetTx(),
	)
	if err != nil {
		return nil, err
	}

	sigBytes, _, err := txf.keybase.Sign(name, signBytes)
	if err != nil {
		return nil, err
	}

	sigData.Signature = sigBytes

	if err := tx.SetSignatures(sig); err != nil {
		return nil, err
	}

	return txf.txGenerator.TxEncoder()(tx.GetTx())
}

// GasEstimateResponse defines a response definition for tx gas estimation.
type GasEstimateResponse struct {
	GasEstimate uint64 `json:"gas_estimate" yaml:"gas_estimate"`
}

func (gr GasEstimateResponse) String() string {
	return fmt.Sprintf("gas estimate: %d", gr.GasEstimate)
}<|MERGE_RESOLUTION|>--- conflicted
+++ resolved
@@ -109,11 +109,7 @@
 		}
 	}
 
-<<<<<<< HEAD
-	txBytes, err := Sign(txf, ctx.GetFromName(), tx)
-=======
-	txBytes, err := Sign(txf, clientCtx.GetFromName(), clientkeys.DefaultKeyPass, tx)
->>>>>>> 39f53ac2
+	txBytes, err := Sign(txf, clientCtx.GetFromName(), tx)
 	if err != nil {
 		return err
 	}
@@ -311,11 +307,7 @@
 //
 // Note, It is assumed the Factory has the necessary fields set that are required
 // by the CanonicalSignBytes call.
-<<<<<<< HEAD
-func Sign(txf Factory, name string, tx context.TxBuilder) ([]byte, error) {
-=======
-func Sign(txf Factory, name, passphrase string, tx client.TxBuilder) ([]byte, error) {
->>>>>>> 39f53ac2
+func Sign(txf Factory, name string, tx client.TxBuilder) ([]byte, error) {
 	if txf.keybase == nil {
 		return nil, errors.New("keybase must be set prior to signing a transaction")
 	}
