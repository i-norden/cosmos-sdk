package keeper_test

import (
	"fmt"
	"time"

	tmtypes "github.com/tendermint/tendermint/types"

	"github.com/cosmos/cosmos-sdk/x/ibc/02-client/types"
	ibctmtypes "github.com/cosmos/cosmos-sdk/x/ibc/07-tendermint/types"
	localhosttypes "github.com/cosmos/cosmos-sdk/x/ibc/09-localhost/types"
	commitmenttypes "github.com/cosmos/cosmos-sdk/x/ibc/23-commitment/types"
<<<<<<< HEAD
	ibctesting "github.com/cosmos/cosmos-sdk/x/ibc/testing"
=======
	"github.com/cosmos/cosmos-sdk/x/ibc/exported"
	ibctestingmock "github.com/cosmos/cosmos-sdk/x/ibc/testing/mock"
>>>>>>> d84296a5
)

const (
	invalidClientType exported.ClientType = 0
)

func (suite *KeeperTestSuite) TestCreateClient() {
	suite.chainA.App.IBCKeeper.ClientKeeper.SetClientType(suite.chainA.GetContext(), suite.chainA.ClientIDs[0], exported.Tendermint)

	cases := []struct {
		msg      string
		clientID string
		expPass  bool
		expPanic bool
	}{
		{"success", suite.chainA.ClientIDs[0], true, false},
		{"client ID exists", suite.chainA.ClientIDs[0], false, false},
		{"client type exists", suite.chainA.ClientIDs[0], false, true},
	}

	for i, tc := range cases {
		tc := tc
		i := i
		if tc.expPanic {
			suite.Require().Panics(func() {
<<<<<<< HEAD
				clientState := ibctmtypes.NewClientState(suite.chainA.ChainID, ibctmtypes.DefaultTrustLevel, ibctesting.TrustingPeriod, ibctesting.UnbondingPeriod, ibctesting.MaxClockDrift, ibctesting.Height, commitmenttypes.GetSDKSpecs())
				suite.chainA.App.IBCKeeper.ClientKeeper.CreateClient(suite.chainA.GetContext(), tc.clientID, clientState, suite.consensusState)
			}, "Msg %d didn't panic: %s", i, tc.msg)
		} else {
			clientState := ibctmtypes.NewClientState(suite.chainA.ChainID, ibctmtypes.DefaultTrustLevel, ibctesting.TrustingPeriod, ibctesting.UnbondingPeriod, ibctesting.MaxClockDrift, ibctesting.Height, commitmenttypes.GetSDKSpecs())
=======
				clientState := ibctmtypes.NewClientState(testChainID, ibctmtypes.DefaultTrustLevel, trustingPeriod, ubdPeriod, maxClockDrift, testClientHeight, commitmenttypes.GetSDKSpecs(), false, false)
				suite.keeper.CreateClient(suite.ctx, tc.clientID, clientState, suite.consensusState)
			}, "Msg %d didn't panic: %s", i, tc.msg)
		} else {
			clientState := ibctmtypes.NewClientState(testChainID, ibctmtypes.DefaultTrustLevel, trustingPeriod, ubdPeriod, maxClockDrift, testClientHeight, commitmenttypes.GetSDKSpecs(), false, false)
>>>>>>> d84296a5
			if tc.expPass {
				suite.Require().NotNil(clientState, "valid test case %d failed: %s", i, tc.msg)
			}
			// If we were able to NewClientState clientstate successfully, try persisting it to state
			_, err := suite.chainA.App.IBCKeeper.ClientKeeper.CreateClient(suite.chainA.GetContext(), tc.clientID, clientState, suite.consensusState)

			if tc.expPass {
				suite.Require().NoError(err, "valid test case %d failed: %s", i, tc.msg)
			} else {
				suite.Require().Error(err, "invalid test case %d passed: %s", i, tc.msg)
			}
		}
	}
}

func (suite *KeeperTestSuite) TestUpdateClientTendermint() {
	// Must create header creation functions since suite.header gets recreated on each test case
<<<<<<< HEAD
	createFutureUpdateFn := func(s *KeeperTestSuite) ibctmtypes.Header {
		header := suite.chainA.CreateTMClientHeader()
		header.Header.Height = int64(header.GetHeight() + 3)
		header.Header.Time = header.GetTime().Add(time.Hour)
		return header
	}
	createPastUpdateFn := func(s *KeeperTestSuite) ibctmtypes.Header {
		header := suite.chainA.CreateTMClientHeader()
		header.Header.Height = int64(header.GetHeight() - 2)
		header.TrustedHeight = header.GetHeight() - 4
		return header
=======
	createFutureUpdateFn := func(s *KeeperTestSuite) *ibctmtypes.Header {
		return ibctmtypes.CreateTestHeader(testChainID, int64(suite.header.GetHeight().GetEpochHeight()+3), int64(suite.header.GetHeight().GetEpochHeight()), suite.header.Header.Time.Add(time.Hour),
			suite.valSet, suite.valSet, []tmtypes.PrivValidator{suite.privVal})
	}
	createPastUpdateFn := func(s *KeeperTestSuite) *ibctmtypes.Header {
		return ibctmtypes.CreateTestHeader(testChainID, int64(suite.header.GetHeight().GetEpochHeight()-2), int64(suite.header.GetHeight().GetEpochHeight())-4, suite.header.Header.Time,
			suite.valSet, suite.valSet, []tmtypes.PrivValidator{suite.privVal})
>>>>>>> d84296a5
	}
	var (
		updateHeader *ibctmtypes.Header
		clientState  *ibctmtypes.ClientState
	)

	cases := []struct {
		name     string
		malleate func() error
		expPass  bool
	}{
		{"valid update", func() error {
<<<<<<< HEAD
			clientState = ibctmtypes.NewClientState(suite.chainA.ChainID, ibctmtypes.DefaultTrustLevel, ibctesting.TrustingPeriod, ibctesting.UnbondingPeriod, ibctesting.MaxClockDrift, ibctesting.Height, commitmenttypes.GetSDKSpecs())
			_, err := suite.chainA.App.IBCKeeper.ClientKeeper.CreateClient(suite.chainA.GetContext(), suite.chainA.ClientIDs[0], clientState, suite.consensusState)
=======
			clientState = ibctmtypes.NewClientState(testChainID, ibctmtypes.DefaultTrustLevel, trustingPeriod, ubdPeriod, maxClockDrift, testClientHeight, commitmenttypes.GetSDKSpecs(), false, false)
			_, err := suite.keeper.CreateClient(suite.ctx, testClientID, clientState, suite.consensusState)
>>>>>>> d84296a5

			// store intermediate consensus state to check that trustedHeight does not need to be highest consensus state before header height
			incrementedClientHeight := testClientHeight.Increment()
			intermediateConsState := &ibctmtypes.ConsensusState{
<<<<<<< HEAD
				Height:             ibctesting.Height + 1,
				Timestamp:          suite.now.Add(time.Minute),
				NextValidatorsHash: suite.valSetHash,
			}
			suite.chainA.App.IBCKeeper.ClientKeeper.SetClientConsensusState(suite.chainA.GetContext(), suite.chainA.ClientIDs[0], ibctesting.Height+1, intermediateConsState)

			clientState.LatestHeight = ibctesting.Height + 1
			suite.chainA.App.IBCKeeper.ClientKeeper.SetClientState(suite.chainA.GetContext(), suite.chainA.ClientIDs[0], clientState)
=======
				Height:             incrementedClientHeight,
				Timestamp:          suite.now.Add(time.Minute),
				NextValidatorsHash: suite.valSetHash,
			}
			suite.keeper.SetClientConsensusState(suite.ctx, testClientID, incrementedClientHeight, intermediateConsState)

			clientState.LatestHeight = incrementedClientHeight
			suite.keeper.SetClientState(suite.ctx, testClientID, clientState)
>>>>>>> d84296a5

			updateHeader = createFutureUpdateFn(suite)
			return err
		}, true},
		{"valid past update", func() error {
<<<<<<< HEAD
			clientState = ibctmtypes.NewClientState(suite.chainA.ChainID, ibctmtypes.DefaultTrustLevel, ibctesting.TrustingPeriod, ibctesting.UnbondingPeriod, ibctesting.MaxClockDrift, ibctesting.Height, commitmenttypes.GetSDKSpecs())
			_, err := suite.chainA.App.IBCKeeper.ClientKeeper.CreateClient(suite.chainA.GetContext(), suite.chainA.ClientIDs[0], clientState, suite.consensusState)
=======
			clientState = ibctmtypes.NewClientState(testChainID, ibctmtypes.DefaultTrustLevel, trustingPeriod, ubdPeriod, maxClockDrift, testClientHeight, commitmenttypes.GetSDKSpecs(), false, false)
			_, err := suite.keeper.CreateClient(suite.ctx, testClientID, clientState, suite.consensusState)
>>>>>>> d84296a5
			suite.Require().NoError(err)

			height1 := types.NewHeight(0, 1)

			// store previous consensus state
			prevConsState := &ibctmtypes.ConsensusState{
				Height:             height1,
				Timestamp:          suite.past,
				NextValidatorsHash: suite.valSetHash,
			}
<<<<<<< HEAD
			suite.chainA.App.IBCKeeper.ClientKeeper.SetClientConsensusState(suite.chainA.GetContext(), suite.chainA.ClientIDs[0], 1, prevConsState)
=======
			suite.keeper.SetClientConsensusState(suite.ctx, testClientID, height1, prevConsState)

			height2 := types.NewHeight(0, 2)
>>>>>>> d84296a5

			// store intermediate consensus state to check that trustedHeight does not need to be hightest consensus state before header height
			intermediateConsState := &ibctmtypes.ConsensusState{
				Height:             height2,
				Timestamp:          suite.past.Add(time.Minute),
				NextValidatorsHash: suite.valSetHash,
			}
<<<<<<< HEAD
			suite.chainA.App.IBCKeeper.ClientKeeper.SetClientConsensusState(suite.chainA.GetContext(), suite.chainA.ClientIDs[0], 2, intermediateConsState)
=======
			suite.keeper.SetClientConsensusState(suite.ctx, testClientID, height2, intermediateConsState)
>>>>>>> d84296a5

			// updateHeader will fill in consensus state between prevConsState and suite.consState
			// clientState should not be updated
			updateHeader = createPastUpdateFn(suite)
			return nil
		}, true},
		{"client type not found", func() error {
			updateHeader = createFutureUpdateFn(suite)

			return nil
		}, false},
		{"client type and header type mismatch", func() error {
			suite.chainA.App.IBCKeeper.ClientKeeper.SetClientType(suite.chainA.GetContext(), suite.chainA.ClientIDs[0], invalidClientType)
			updateHeader = createFutureUpdateFn(suite)

			return nil
		}, false},
		{"client state not found", func() error {
			suite.chainA.App.IBCKeeper.ClientKeeper.SetClientType(suite.chainA.GetContext(), suite.chainA.ClientIDs[0], exported.Tendermint)
			updateHeader = createFutureUpdateFn(suite)

			return nil
		}, false},
		{"consensus state not found", func() error {
<<<<<<< HEAD
			clientState = ibctmtypes.NewClientState(suite.chainA.ChainID, ibctmtypes.DefaultTrustLevel, ibctesting.TrustingPeriod, ibctesting.UnbondingPeriod, ibctesting.MaxClockDrift, ibctesting.Height, commitmenttypes.GetSDKSpecs())
			suite.chainA.App.IBCKeeper.ClientKeeper.SetClientState(suite.chainA.GetContext(), suite.chainA.ClientIDs[0], clientState)
			suite.chainA.App.IBCKeeper.ClientKeeper.SetClientType(suite.chainA.GetContext(), suite.chainA.ClientIDs[0], exported.Tendermint)
=======
			clientState = ibctmtypes.NewClientState(testChainID, ibctmtypes.DefaultTrustLevel, trustingPeriod, ubdPeriod, maxClockDrift, testClientHeight, commitmenttypes.GetSDKSpecs(), false, false)
			suite.keeper.SetClientState(suite.ctx, testClientID, clientState)
			suite.keeper.SetClientType(suite.ctx, testClientID, exported.Tendermint)
>>>>>>> d84296a5
			updateHeader = createFutureUpdateFn(suite)

			return nil
		}, false},
		{"frozen client before update", func() error {
<<<<<<< HEAD
			clientState = &ibctmtypes.ClientState{FrozenHeight: 1, LatestHeight: ibctesting.Height}
			suite.chainA.App.IBCKeeper.ClientKeeper.SetClientState(suite.chainA.GetContext(), suite.chainA.ClientIDs[0], clientState)
			suite.chainA.App.IBCKeeper.ClientKeeper.SetClientType(suite.chainA.GetContext(), suite.chainA.ClientIDs[0], exported.Tendermint)
=======
			clientState = &ibctmtypes.ClientState{FrozenHeight: types.NewHeight(0, 1), LatestHeight: testClientHeight}
			suite.keeper.SetClientState(suite.ctx, testClientID, clientState)
			suite.keeper.SetClientType(suite.ctx, testClientID, exported.Tendermint)
>>>>>>> d84296a5
			updateHeader = createFutureUpdateFn(suite)

			return nil
		}, false},
		{"valid past update before client was frozen", func() error {
<<<<<<< HEAD
			clientState = ibctmtypes.NewClientState(suite.chainA.ChainID, ibctmtypes.DefaultTrustLevel, ibctesting.TrustingPeriod, ibctesting.UnbondingPeriod, ibctesting.MaxClockDrift, ibctesting.Height, commitmenttypes.GetSDKSpecs())
			clientState.FrozenHeight = ibctesting.Height - 1
			_, err := suite.chainA.App.IBCKeeper.ClientKeeper.CreateClient(suite.chainA.GetContext(), suite.chainA.ClientIDs[0], clientState, suite.consensusState)
=======
			clientState = ibctmtypes.NewClientState(testChainID, ibctmtypes.DefaultTrustLevel, trustingPeriod, ubdPeriod, maxClockDrift, testClientHeight, commitmenttypes.GetSDKSpecs(), false, false)
			clientState.FrozenHeight = types.NewHeight(0, testClientHeight.EpochHeight-1)
			_, err := suite.keeper.CreateClient(suite.ctx, testClientID, clientState, suite.consensusState)
>>>>>>> d84296a5
			suite.Require().NoError(err)

			height1 := types.NewHeight(0, 1)

			// store previous consensus state
			prevConsState := &ibctmtypes.ConsensusState{
				Height:             height1,
				Timestamp:          suite.past,
				NextValidatorsHash: suite.valSetHash,
			}
<<<<<<< HEAD
			suite.chainA.App.IBCKeeper.ClientKeeper.SetClientConsensusState(suite.chainA.GetContext(), suite.chainA.ClientIDs[0], 1, prevConsState)
=======
			suite.keeper.SetClientConsensusState(suite.ctx, testClientID, height1, prevConsState)
>>>>>>> d84296a5

			// updateHeader will fill in consensus state between prevConsState and suite.consState
			// clientState should not be updated
			updateHeader = createPastUpdateFn(suite)
			return nil
		}, true},
		{"invalid header", func() error {
<<<<<<< HEAD
			clientState = ibctmtypes.NewClientState(suite.chainA.ChainID, ibctmtypes.DefaultTrustLevel, ibctesting.TrustingPeriod, ibctesting.UnbondingPeriod, ibctesting.MaxClockDrift, ibctesting.Height, commitmenttypes.GetSDKSpecs())
			_, err := suite.chainA.App.IBCKeeper.ClientKeeper.CreateClient(suite.chainA.GetContext(), suite.chainA.ClientIDs[0], clientState, suite.consensusState)
=======
			clientState = ibctmtypes.NewClientState(testChainID, ibctmtypes.DefaultTrustLevel, trustingPeriod, ubdPeriod, maxClockDrift, testClientHeight, commitmenttypes.GetSDKSpecs(), false, false)
			_, err := suite.keeper.CreateClient(suite.ctx, testClientID, clientState, suite.consensusState)
>>>>>>> d84296a5
			suite.Require().NoError(err)
			updateHeader = createPastUpdateFn(suite)

			return nil
		}, false},
	}

	for i, tc := range cases {
		tc := tc
		i := i
		suite.Run(fmt.Sprintf("Case %s", tc.name), func() {
			suite.SetupTest()

			err := tc.malleate()
			suite.Require().NoError(err)

			suite.ctx = suite.ctx.WithBlockTime(updateHeader.GetTime().Add(time.Minute))

			updatedClientState, err := suite.chainA.App.IBCKeeper.ClientKeeper.UpdateClient(suite.chainA.GetContext(), suite.chainA.ClientIDs[0], updateHeader)

			if tc.expPass {
				suite.Require().NoError(err, err)

				expConsensusState := &ibctmtypes.ConsensusState{
					Height:             updateHeader.GetHeight().(types.Height),
					Timestamp:          updateHeader.GetTime(),
					Root:               commitmenttypes.NewMerkleRoot(updateHeader.Header.GetAppHash()),
					NextValidatorsHash: updateHeader.Header.NextValidatorsHash,
				}

				newClientState, found := suite.chainA.App.IBCKeeper.ClientKeeper.GetClientState(suite.chainA.GetContext(), suite.chainA.ClientIDs[0])
				suite.Require().True(found, "valid test case %d failed: %s", i, tc.name)

				consensusState, found := suite.chainA.App.IBCKeeper.ClientKeeper.GetClientConsensusState(suite.chainA.GetContext(), suite.chainA.ClientIDs[0], updateHeader.GetHeight())
				suite.Require().True(found, "valid test case %d failed: %s", i, tc.name)
				// check returned client state is same as client state in store
				suite.Require().Equal(updatedClientState, newClientState, "updatedClient state not persisted correctly")

				// Determine if clientState should be updated or not
				if updateHeader.GetHeight().GT(clientState.GetLatestHeight()) {
					// Header Height is greater than clientState latest Height, clientState should be updated with header.GetHeight()
					suite.Require().Equal(updateHeader.GetHeight(), updatedClientState.GetLatestHeight(), "clientstate height did not update")
				} else {
					// Update will add past consensus state, clientState should not be updated at all
					suite.Require().Equal(clientState.GetLatestHeight(), updatedClientState.GetLatestHeight(), "client state height updated for past header")
				}

				suite.Require().NoError(err, "valid test case %d failed: %s", i, tc.name)
				suite.Require().Equal(expConsensusState, consensusState, "consensus state should have been updated on case %s", tc.name)
			} else {
				suite.Require().Error(err, "invalid test case %d passed: %s", i, tc.name)
			}
		})
	}
}

func (suite *KeeperTestSuite) TestUpdateClientLocalhost() {
<<<<<<< HEAD
	var localhostClient exported.ClientState = localhosttypes.NewClientState(suite.header.Header.GetChainID(), suite.chainA.GetContext().BlockHeight())
=======
	var localhostClient exported.ClientState = localhosttypes.NewClientState(suite.header.Header.GetChainID(), types.NewHeight(0, uint64(suite.ctx.BlockHeight())))
>>>>>>> d84296a5

	suite.chainA.GetContext() = suite.chainA.GetContext().WithBlockHeight(suite.chainA.GetContext().BlockHeight() + 1)

	updatedClientState, err := suite.chainA.App.IBCKeeper.ClientKeeper.UpdateClient(suite.chainA.GetContext(), exported.ClientTypeLocalHost, nil)
	suite.Require().NoError(err, err)
	suite.Require().Equal(localhostClient.GetLatestHeight().(types.Height).Increment(), updatedClientState.GetLatestHeight())
}

func (suite *KeeperTestSuite) TestCheckMisbehaviourAndUpdateState() {
	altPrivVal := ibctestingmock.NewPV()
	altPubKey, err := altPrivVal.GetPubKey()
	suite.Require().NoError(err)
	altVal := tmtypes.NewValidator(altPubKey, 4)

	// Set valSet here with suite.valSet so it doesn't get reset on each testcase
	valSet := suite.valSet
	valsHash := valSet.Hash()

	// Create bothValSet with both suite validator and altVal
	bothValSet := tmtypes.NewValidatorSet(append(suite.valSet.Validators, altVal))
	bothValsHash := bothValSet.Hash()
	// Create alternative validator set with only altVal
	altValSet := tmtypes.NewValidatorSet([]*tmtypes.Validator{altVal})

	// Create signer array and ensure it is in same order as bothValSet
	_, suiteVal := suite.valSet.GetByIndex(0)
	bothSigners := ibctmtypes.CreateSortedSignerArray(altPrivVal, suite.privVal, altVal, suiteVal)

	altSigners := []tmtypes.PrivValidator{altPrivVal}

	// Create valid Misbehaviour by making a duplicate header that signs over different block time
	altTime := suite.chainA.GetContext().BlockTime().Add(time.Minute)

	heightPlus3 := types.NewHeight(0, height+3)

	testCases := []struct {
		name         string
		misbehaviour *ibctmtypes.Misbehaviour
		malleate     func() error
		expPass      bool
	}{
		{
			"trusting period misbehavior should pass",
<<<<<<< HEAD
			&ibctmtypes.Evidence{
				Header1:  ibctmtypes.CreateTestHeader(suite.chainA.ChainID, ibctesting.Height, ibctesting.Height, altTime, bothValSet, bothValSet, bothSigners),
				Header2:  ibctmtypes.CreateTestHeader(suite.chainA.ChainID, ibctesting.Height, ibctesting.Height, suite.chainA.GetContext().BlockTime(), bothValSet, bothValSet, bothSigners),
				ChainId:  suite.chainA.ChainID,
				ClientId: suite.chainA.ClientIDs[0],
			},
			func() error {
				suite.consensusState.NextValidatorsHash = bothValsHash
				clientState := ibctmtypes.NewClientState(suite.chainA.ChainID, ibctmtypes.DefaultTrustLevel, ibctesting.TrustingPeriod, ibctesting.UnbondingPeriod, ibctesting.MaxClockDrift, ibctesting.Height, commitmenttypes.GetSDKSpecs())
				_, err := suite.chainA.App.IBCKeeper.ClientKeeper.CreateClient(suite.chainA.GetContext(), suite.chainA.ClientIDs[0], clientState, suite.consensusState)
=======
			&ibctmtypes.Misbehaviour{
				Header1:  ibctmtypes.CreateTestHeader(testChainID, height, height, altTime, bothValSet, bothValSet, bothSigners),
				Header2:  ibctmtypes.CreateTestHeader(testChainID, height, height, suite.ctx.BlockTime(), bothValSet, bothValSet, bothSigners),
				ChainId:  testChainID,
				ClientId: testClientID,
			},
			func() error {
				suite.consensusState.NextValidatorsHash = bothValsHash
				clientState := ibctmtypes.NewClientState(testChainID, ibctmtypes.DefaultTrustLevel, trustingPeriod, ubdPeriod, maxClockDrift, testClientHeight, commitmenttypes.GetSDKSpecs(), false, false)
				_, err := suite.keeper.CreateClient(suite.ctx, testClientID, clientState, suite.consensusState)
>>>>>>> d84296a5

				return err
			},
			true,
		},
		{
			"misbehavior at later height should pass",
<<<<<<< HEAD
			&ibctmtypes.Evidence{
				Header1:  ibctmtypes.CreateTestHeader(suite.chainA.ChainID, ibctesting.Height+5, ibctesting.Height, altTime, bothValSet, valSet, bothSigners),
				Header2:  ibctmtypes.CreateTestHeader(suite.chainA.ChainID, ibctesting.Height+5, ibctesting.Height, suite.chainA.GetContext().BlockTime(), bothValSet, valSet, bothSigners),
				ChainId:  suite.chainA.ChainID,
				ClientId: suite.chainA.ClientIDs[0],
			},
			func() error {
				suite.consensusState.NextValidatorsHash = valsHash
				clientState := ibctmtypes.NewClientState(suite.chainA.ChainID, ibctmtypes.DefaultTrustLevel, ibctesting.TrustingPeriod, ibctesting.UnbondingPeriod, ibctesting.MaxClockDrift, ibctesting.Height, commitmenttypes.GetSDKSpecs())
				_, err := suite.chainA.App.IBCKeeper.ClientKeeper.CreateClient(suite.chainA.GetContext(), suite.chainA.ClientIDs[0], clientState, suite.consensusState)

				// store intermediate consensus state to check that trustedHeight does not need to be highest consensus state before header height
				intermediateConsState := &ibctmtypes.ConsensusState{
					Height:             ibctesting.Height + 3,
					Timestamp:          suite.now.Add(time.Minute),
					NextValidatorsHash: suite.valSetHash,
				}
				suite.chainA.App.IBCKeeper.ClientKeeper.SetClientConsensusState(suite.chainA.GetContext(), suite.chainA.ClientIDs[0], ibctesting.Height+3, intermediateConsState)

				clientState.LatestHeight = ibctesting.Height + 3
				suite.chainA.App.IBCKeeper.ClientKeeper.SetClientState(suite.chainA.GetContext(), suite.chainA.ClientIDs[0], clientState)
=======
			&ibctmtypes.Misbehaviour{
				Header1:  ibctmtypes.CreateTestHeader(testChainID, height+5, height, altTime, bothValSet, valSet, bothSigners),
				Header2:  ibctmtypes.CreateTestHeader(testChainID, height+5, height, suite.ctx.BlockTime(), bothValSet, valSet, bothSigners),
				ChainId:  testChainID,
				ClientId: testClientID,
			},
			func() error {
				suite.consensusState.NextValidatorsHash = valsHash
				clientState := ibctmtypes.NewClientState(testChainID, ibctmtypes.DefaultTrustLevel, trustingPeriod, ubdPeriod, maxClockDrift, testClientHeight, commitmenttypes.GetSDKSpecs(), false, false)
				_, err := suite.keeper.CreateClient(suite.ctx, testClientID, clientState, suite.consensusState)

				// store intermediate consensus state to check that trustedHeight does not need to be highest consensus state before header height
				intermediateConsState := &ibctmtypes.ConsensusState{
					Height:             heightPlus3,
					Timestamp:          suite.now.Add(time.Minute),
					NextValidatorsHash: suite.valSetHash,
				}
				suite.keeper.SetClientConsensusState(suite.ctx, testClientID, heightPlus3, intermediateConsState)

				clientState.LatestHeight = heightPlus3
				suite.keeper.SetClientState(suite.ctx, testClientID, clientState)
>>>>>>> d84296a5

				return err
			},
			true,
		},
		{
			"misbehavior at later height with different trusted heights should pass",
<<<<<<< HEAD
			&ibctmtypes.Evidence{
				Header1:  ibctmtypes.CreateTestHeader(suite.chainA.ChainID, ibctesting.Height+5, ibctesting.Height, altTime, bothValSet, valSet, bothSigners),
				Header2:  ibctmtypes.CreateTestHeader(suite.chainA.ChainID, ibctesting.Height+5, ibctesting.Height+3, suite.chainA.GetContext().BlockTime(), bothValSet, bothValSet, bothSigners),
				ChainId:  suite.chainA.ChainID,
				ClientId: suite.chainA.ClientIDs[0],
			},
			func() error {
				suite.consensusState.NextValidatorsHash = valsHash
				clientState := ibctmtypes.NewClientState(suite.chainA.ChainID, ibctmtypes.DefaultTrustLevel, ibctesting.TrustingPeriod, ibctesting.UnbondingPeriod, ibctesting.MaxClockDrift, ibctesting.Height, commitmenttypes.GetSDKSpecs())
				_, err := suite.chainA.App.IBCKeeper.ClientKeeper.CreateClient(suite.chainA.GetContext(), suite.chainA.ClientIDs[0], clientState, suite.consensusState)

				// store trusted consensus state for Header2
				intermediateConsState := &ibctmtypes.ConsensusState{
					Height:             ibctesting.Height + 3,
					Timestamp:          suite.now.Add(time.Minute),
					NextValidatorsHash: bothValsHash,
				}
				suite.chainA.App.IBCKeeper.ClientKeeper.SetClientConsensusState(suite.chainA.GetContext(), suite.chainA.ClientIDs[0], ibctesting.Height+3, intermediateConsState)

				clientState.LatestHeight = ibctesting.Height + 3
				suite.chainA.App.IBCKeeper.ClientKeeper.SetClientState(suite.chainA.GetContext(), suite.chainA.ClientIDs[0], clientState)
=======
			&ibctmtypes.Misbehaviour{
				Header1:  ibctmtypes.CreateTestHeader(testChainID, height+5, height, altTime, bothValSet, valSet, bothSigners),
				Header2:  ibctmtypes.CreateTestHeader(testChainID, height+5, height+3, suite.ctx.BlockTime(), bothValSet, bothValSet, bothSigners),
				ChainId:  testChainID,
				ClientId: testClientID,
			},
			func() error {
				suite.consensusState.NextValidatorsHash = valsHash
				clientState := ibctmtypes.NewClientState(testChainID, ibctmtypes.DefaultTrustLevel, trustingPeriod, ubdPeriod, maxClockDrift, testClientHeight, commitmenttypes.GetSDKSpecs(), false, false)
				_, err := suite.keeper.CreateClient(suite.ctx, testClientID, clientState, suite.consensusState)

				// store trusted consensus state for Header2
				intermediateConsState := &ibctmtypes.ConsensusState{
					Height:             heightPlus3,
					Timestamp:          suite.now.Add(time.Minute),
					NextValidatorsHash: bothValsHash,
				}
				suite.keeper.SetClientConsensusState(suite.ctx, testClientID, heightPlus3, intermediateConsState)

				clientState.LatestHeight = heightPlus3
				suite.keeper.SetClientState(suite.ctx, testClientID, clientState)
>>>>>>> d84296a5

				return err
			},
			true,
		},
		{
<<<<<<< HEAD
			"misbehaviour fails validatebasic",
			&ibctmtypes.Evidence{
				Header1:  ibctmtypes.CreateTestHeader(suite.chainA.ChainID, ibctesting.Height+1, ibctesting.Height, altTime, bothValSet, bothValSet, bothSigners),
				Header2:  ibctmtypes.CreateTestHeader(suite.chainA.ChainID, ibctesting.Height, ibctesting.Height, suite.chainA.GetContext().BlockTime(), bothValSet, bothValSet, bothSigners),
				ChainId:  suite.chainA.ChainID,
				ClientId: suite.chainA.ClientIDs[0],
			},
			func() error {
				suite.consensusState.NextValidatorsHash = bothValsHash
				clientState := ibctmtypes.NewClientState(suite.chainA.ChainID, ibctmtypes.DefaultTrustLevel, ibctesting.TrustingPeriod, ibctesting.UnbondingPeriod, ibctesting.MaxClockDrift, ibctesting.Height, commitmenttypes.GetSDKSpecs())
				_, err := suite.chainA.App.IBCKeeper.ClientKeeper.CreateClient(suite.chainA.GetContext(), suite.chainA.ClientIDs[0], clientState, suite.consensusState)

				return err
			},
			false,
		},
		{
			"trusted ConsensusState1 not found",
			&ibctmtypes.Evidence{
				Header1:  ibctmtypes.CreateTestHeader(suite.chainA.ChainID, ibctesting.Height+5, ibctesting.Height+3, altTime, bothValSet, bothValSet, bothSigners),
				Header2:  ibctmtypes.CreateTestHeader(suite.chainA.ChainID, ibctesting.Height+5, ibctesting.Height, suite.chainA.GetContext().BlockTime(), bothValSet, valSet, bothSigners),
				ChainId:  suite.chainA.ChainID,
				ClientId: suite.chainA.ClientIDs[0],
			},
			func() error {
				suite.consensusState.NextValidatorsHash = valsHash
				clientState := ibctmtypes.NewClientState(suite.chainA.ChainID, ibctmtypes.DefaultTrustLevel, ibctesting.TrustingPeriod, ibctesting.UnbondingPeriod, ibctesting.MaxClockDrift, ibctesting.Height, commitmenttypes.GetSDKSpecs())
				_, err := suite.chainA.App.IBCKeeper.ClientKeeper.CreateClient(suite.chainA.GetContext(), suite.chainA.ClientIDs[0], clientState, suite.consensusState)
=======
			"trusted ConsensusState1 not found",
			&ibctmtypes.Misbehaviour{
				Header1:  ibctmtypes.CreateTestHeader(testChainID, height+5, height+3, altTime, bothValSet, bothValSet, bothSigners),
				Header2:  ibctmtypes.CreateTestHeader(testChainID, height+5, height, suite.ctx.BlockTime(), bothValSet, valSet, bothSigners),
				ChainId:  testChainID,
				ClientId: testClientID,
			},
			func() error {
				suite.consensusState.NextValidatorsHash = valsHash
				clientState := ibctmtypes.NewClientState(testChainID, ibctmtypes.DefaultTrustLevel, trustingPeriod, ubdPeriod, maxClockDrift, testClientHeight, commitmenttypes.GetSDKSpecs(), false, false)
				_, err := suite.keeper.CreateClient(suite.ctx, testClientID, clientState, suite.consensusState)
>>>>>>> d84296a5
				// intermediate consensus state at height + 3 is not created
				return err
			},
			false,
		},
		{
			"trusted ConsensusState2 not found",
<<<<<<< HEAD
			&ibctmtypes.Evidence{
				Header1:  ibctmtypes.CreateTestHeader(suite.chainA.ChainID, ibctesting.Height+5, ibctesting.Height, altTime, bothValSet, valSet, bothSigners),
				Header2:  ibctmtypes.CreateTestHeader(suite.chainA.ChainID, ibctesting.Height+5, ibctesting.Height+3, suite.chainA.GetContext().BlockTime(), bothValSet, bothValSet, bothSigners),
				ChainId:  suite.chainA.ChainID,
				ClientId: suite.chainA.ClientIDs[0],
			},
			func() error {
				suite.consensusState.NextValidatorsHash = valsHash
				clientState := ibctmtypes.NewClientState(suite.chainA.ChainID, ibctmtypes.DefaultTrustLevel, ibctesting.TrustingPeriod, ibctesting.UnbondingPeriod, ibctesting.MaxClockDrift, ibctesting.Height, commitmenttypes.GetSDKSpecs())
				_, err := suite.chainA.App.IBCKeeper.ClientKeeper.CreateClient(suite.chainA.GetContext(), suite.chainA.ClientIDs[0], clientState, suite.consensusState)
=======
			&ibctmtypes.Misbehaviour{
				Header1:  ibctmtypes.CreateTestHeader(testChainID, height+5, height, altTime, bothValSet, valSet, bothSigners),
				Header2:  ibctmtypes.CreateTestHeader(testChainID, height+5, height+3, suite.ctx.BlockTime(), bothValSet, bothValSet, bothSigners),
				ChainId:  testChainID,
				ClientId: testClientID,
			},
			func() error {
				suite.consensusState.NextValidatorsHash = valsHash
				clientState := ibctmtypes.NewClientState(testChainID, ibctmtypes.DefaultTrustLevel, trustingPeriod, ubdPeriod, maxClockDrift, testClientHeight, commitmenttypes.GetSDKSpecs(), false, false)
				_, err := suite.keeper.CreateClient(suite.ctx, testClientID, clientState, suite.consensusState)
>>>>>>> d84296a5
				// intermediate consensus state at height + 3 is not created
				return err
			},
			false,
		},
		{
			"client state not found",
			&ibctmtypes.Misbehaviour{},
			func() error { return nil },
			false,
		},
		{
			"client already frozen at earlier height",
<<<<<<< HEAD
			&ibctmtypes.Evidence{
				Header1:  ibctmtypes.CreateTestHeader(suite.chainA.ChainID, ibctesting.Height, ibctesting.Height, altTime, bothValSet, bothValSet, bothSigners),
				Header2:  ibctmtypes.CreateTestHeader(suite.chainA.ChainID, ibctesting.Height, ibctesting.Height, suite.chainA.GetContext().BlockTime(), bothValSet, bothValSet, bothSigners),
				ChainId:  suite.chainA.ChainID,
				ClientId: suite.chainA.ClientIDs[0],
			},
			func() error {
				suite.consensusState.NextValidatorsHash = bothValsHash
				clientState := ibctmtypes.NewClientState(suite.chainA.ChainID, ibctmtypes.DefaultTrustLevel, ibctesting.TrustingPeriod, ibctesting.UnbondingPeriod, ibctesting.MaxClockDrift, ibctesting.Height, commitmenttypes.GetSDKSpecs())
				_, err := suite.chainA.App.IBCKeeper.ClientKeeper.CreateClient(suite.chainA.GetContext(), suite.chainA.ClientIDs[0], clientState, suite.consensusState)

				clientState.FrozenHeight = 1
				suite.chainA.App.IBCKeeper.ClientKeeper.SetClientState(suite.chainA.GetContext(), suite.chainA.ClientIDs[0], clientState)
=======
			&ibctmtypes.Misbehaviour{
				Header1:  ibctmtypes.CreateTestHeader(testChainID, height, height, altTime, bothValSet, bothValSet, bothSigners),
				Header2:  ibctmtypes.CreateTestHeader(testChainID, height, height, suite.ctx.BlockTime(), bothValSet, bothValSet, bothSigners),
				ChainId:  testChainID,
				ClientId: testClientID,
			},
			func() error {
				suite.consensusState.NextValidatorsHash = bothValsHash
				clientState := ibctmtypes.NewClientState(testChainID, ibctmtypes.DefaultTrustLevel, trustingPeriod, ubdPeriod, maxClockDrift, testClientHeight, commitmenttypes.GetSDKSpecs(), false, false)
				_, err := suite.keeper.CreateClient(suite.ctx, testClientID, clientState, suite.consensusState)

				clientState.FrozenHeight = types.NewHeight(0, 1)
				suite.keeper.SetClientState(suite.ctx, testClientID, clientState)
>>>>>>> d84296a5

				return err
			},
			false,
		},
		{
			"misbehaviour check failed",
<<<<<<< HEAD
			&ibctmtypes.Evidence{
				Header1:  ibctmtypes.CreateTestHeader(suite.chainA.ChainID, ibctesting.Height, ibctesting.Height, altTime, bothValSet, bothValSet, bothSigners),
				Header2:  ibctmtypes.CreateTestHeader(suite.chainA.ChainID, ibctesting.Height, ibctesting.Height, suite.chainA.GetContext().BlockTime(), altValSet, bothValSet, altSigners),
				ChainId:  suite.chainA.ChainID,
				ClientId: suite.chainA.ClientIDs[0],
			},
			func() error {
				clientState := ibctmtypes.NewClientState(suite.chainA.ChainID, ibctmtypes.DefaultTrustLevel, ibctesting.TrustingPeriod, ibctesting.UnbondingPeriod, ibctesting.MaxClockDrift, ibctesting.Height, commitmenttypes.GetSDKSpecs())
=======
			&ibctmtypes.Misbehaviour{
				Header1:  ibctmtypes.CreateTestHeader(testChainID, height, height, altTime, bothValSet, bothValSet, bothSigners),
				Header2:  ibctmtypes.CreateTestHeader(testChainID, height, height, suite.ctx.BlockTime(), altValSet, bothValSet, altSigners),
				ChainId:  testChainID,
				ClientId: testClientID,
			},
			func() error {
				clientState := ibctmtypes.NewClientState(testChainID, ibctmtypes.DefaultTrustLevel, trustingPeriod, ubdPeriod, maxClockDrift, testClientHeight, commitmenttypes.GetSDKSpecs(), false, false)
>>>>>>> d84296a5
				if err != nil {
					return err
				}
				_, err = suite.chainA.App.IBCKeeper.ClientKeeper.CreateClient(suite.chainA.GetContext(), suite.chainA.ClientIDs[0], clientState, suite.consensusState)

				return err
			},
			false,
		},
	}

	for i, tc := range testCases {
		tc := tc
		i := i
		suite.Run(tc.name, func() {
			suite.SetupTest() // reset

			err := tc.malleate()
			suite.Require().NoError(err)

<<<<<<< HEAD
			err = suite.chainA.App.IBCKeeper.ClientKeeper.CheckMisbehaviourAndUpdateState(suite.chainA.GetContext(), tc.evidence)
=======
			err = suite.keeper.CheckMisbehaviourAndUpdateState(suite.ctx, tc.misbehaviour)
>>>>>>> d84296a5

			if tc.expPass {
				suite.Require().NoError(err, "valid test case %d failed: %s", i, tc.name)

				clientState, found := suite.chainA.App.IBCKeeper.ClientKeeper.GetClientState(suite.chainA.GetContext(), suite.chainA.ClientIDs[0])
				suite.Require().True(found, "valid test case %d failed: %s", i, tc.name)
				suite.Require().True(clientState.IsFrozen(), "valid test case %d failed: %s", i, tc.name)
				suite.Require().Equal(tc.misbehaviour.GetHeight(), clientState.GetFrozenHeight(),
					"valid test case %d failed: %s. Expected FrozenHeight %s got %s", tc.misbehaviour.GetHeight(), clientState.GetFrozenHeight())
			} else {
				suite.Require().Error(err, "invalid test case %d passed: %s", i, tc.name)
			}
		})
	}
}<|MERGE_RESOLUTION|>--- conflicted
+++ resolved
@@ -10,12 +10,9 @@
 	ibctmtypes "github.com/cosmos/cosmos-sdk/x/ibc/07-tendermint/types"
 	localhosttypes "github.com/cosmos/cosmos-sdk/x/ibc/09-localhost/types"
 	commitmenttypes "github.com/cosmos/cosmos-sdk/x/ibc/23-commitment/types"
-<<<<<<< HEAD
 	ibctesting "github.com/cosmos/cosmos-sdk/x/ibc/testing"
-=======
 	"github.com/cosmos/cosmos-sdk/x/ibc/exported"
 	ibctestingmock "github.com/cosmos/cosmos-sdk/x/ibc/testing/mock"
->>>>>>> d84296a5
 )
 
 const (
@@ -41,19 +38,11 @@
 		i := i
 		if tc.expPanic {
 			suite.Require().Panics(func() {
-<<<<<<< HEAD
-				clientState := ibctmtypes.NewClientState(suite.chainA.ChainID, ibctmtypes.DefaultTrustLevel, ibctesting.TrustingPeriod, ibctesting.UnbondingPeriod, ibctesting.MaxClockDrift, ibctesting.Height, commitmenttypes.GetSDKSpecs())
+				clientState := ibctmtypes.NewClientState(suite.chainA.ChainID, ibctmtypes.DefaultTrustLevel, ibctesting.TrustingPeriod, ibctesting.UnbondingPeriod, ibctesting.MaxClockDrift, testClientHeight, commitmenttypes.GetSDKSpecs(), false, false)
 				suite.chainA.App.IBCKeeper.ClientKeeper.CreateClient(suite.chainA.GetContext(), tc.clientID, clientState, suite.consensusState)
 			}, "Msg %d didn't panic: %s", i, tc.msg)
 		} else {
-			clientState := ibctmtypes.NewClientState(suite.chainA.ChainID, ibctmtypes.DefaultTrustLevel, ibctesting.TrustingPeriod, ibctesting.UnbondingPeriod, ibctesting.MaxClockDrift, ibctesting.Height, commitmenttypes.GetSDKSpecs())
-=======
-				clientState := ibctmtypes.NewClientState(testChainID, ibctmtypes.DefaultTrustLevel, trustingPeriod, ubdPeriod, maxClockDrift, testClientHeight, commitmenttypes.GetSDKSpecs(), false, false)
-				suite.keeper.CreateClient(suite.ctx, tc.clientID, clientState, suite.consensusState)
-			}, "Msg %d didn't panic: %s", i, tc.msg)
-		} else {
-			clientState := ibctmtypes.NewClientState(testChainID, ibctmtypes.DefaultTrustLevel, trustingPeriod, ubdPeriod, maxClockDrift, testClientHeight, commitmenttypes.GetSDKSpecs(), false, false)
->>>>>>> d84296a5
+			clientState := ibctmtypes.NewClientState(suite.chainA.ChainID, ibctmtypes.DefaultTrustLevel, ibctesting.TrustingPeriod, ibctesting.UnbondingPeriod, ibctesting.MaxClockDrift, testClientHeight, commitmenttypes.GetSDKSpecs(), false, false)
 			if tc.expPass {
 				suite.Require().NotNil(clientState, "valid test case %d failed: %s", i, tc.msg)
 			}
@@ -71,27 +60,17 @@
 
 func (suite *KeeperTestSuite) TestUpdateClientTendermint() {
 	// Must create header creation functions since suite.header gets recreated on each test case
-<<<<<<< HEAD
 	createFutureUpdateFn := func(s *KeeperTestSuite) ibctmtypes.Header {
 		header := suite.chainA.CreateTMClientHeader()
-		header.Header.Height = int64(header.GetHeight() + 3)
+		header.Header.Height = int64(header.GetHeight().GetEpochHeight()+3)
 		header.Header.Time = header.GetTime().Add(time.Hour)
 		return header
 	}
 	createPastUpdateFn := func(s *KeeperTestSuite) ibctmtypes.Header {
 		header := suite.chainA.CreateTMClientHeader()
-		header.Header.Height = int64(header.GetHeight() - 2)
-		header.TrustedHeight = header.GetHeight() - 4
+		header.Header.Height = int64(header.GetHeight().GetEpochHeight()- 2)
+		header.TrustedHeight = header.GetHeight().GetEpochHeight() - 4
 		return header
-=======
-	createFutureUpdateFn := func(s *KeeperTestSuite) *ibctmtypes.Header {
-		return ibctmtypes.CreateTestHeader(testChainID, int64(suite.header.GetHeight().GetEpochHeight()+3), int64(suite.header.GetHeight().GetEpochHeight()), suite.header.Header.Time.Add(time.Hour),
-			suite.valSet, suite.valSet, []tmtypes.PrivValidator{suite.privVal})
-	}
-	createPastUpdateFn := func(s *KeeperTestSuite) *ibctmtypes.Header {
-		return ibctmtypes.CreateTestHeader(testChainID, int64(suite.header.GetHeight().GetEpochHeight()-2), int64(suite.header.GetHeight().GetEpochHeight())-4, suite.header.Header.Time,
-			suite.valSet, suite.valSet, []tmtypes.PrivValidator{suite.privVal})
->>>>>>> d84296a5
 	}
 	var (
 		updateHeader *ibctmtypes.Header
@@ -104,48 +83,27 @@
 		expPass  bool
 	}{
 		{"valid update", func() error {
-<<<<<<< HEAD
-			clientState = ibctmtypes.NewClientState(suite.chainA.ChainID, ibctmtypes.DefaultTrustLevel, ibctesting.TrustingPeriod, ibctesting.UnbondingPeriod, ibctesting.MaxClockDrift, ibctesting.Height, commitmenttypes.GetSDKSpecs())
+			clientState = ibctmtypes.NewClientState(suite.chainA.ChainID, ibctmtypes.DefaultTrustLevel, ibctesting.TrustingPeriod, ibctesting.UnbondingPeriod, ibctesting.MaxClockDrift, testClientHeight, commitmenttypes.GetSDKSpecs(), false, false)
 			_, err := suite.chainA.App.IBCKeeper.ClientKeeper.CreateClient(suite.chainA.GetContext(), suite.chainA.ClientIDs[0], clientState, suite.consensusState)
-=======
-			clientState = ibctmtypes.NewClientState(testChainID, ibctmtypes.DefaultTrustLevel, trustingPeriod, ubdPeriod, maxClockDrift, testClientHeight, commitmenttypes.GetSDKSpecs(), false, false)
-			_, err := suite.keeper.CreateClient(suite.ctx, testClientID, clientState, suite.consensusState)
->>>>>>> d84296a5
 
 			// store intermediate consensus state to check that trustedHeight does not need to be highest consensus state before header height
 			incrementedClientHeight := testClientHeight.Increment()
 			intermediateConsState := &ibctmtypes.ConsensusState{
-<<<<<<< HEAD
-				Height:             ibctesting.Height + 1,
-				Timestamp:          suite.now.Add(time.Minute),
-				NextValidatorsHash: suite.valSetHash,
-			}
-			suite.chainA.App.IBCKeeper.ClientKeeper.SetClientConsensusState(suite.chainA.GetContext(), suite.chainA.ClientIDs[0], ibctesting.Height+1, intermediateConsState)
-
-			clientState.LatestHeight = ibctesting.Height + 1
-			suite.chainA.App.IBCKeeper.ClientKeeper.SetClientState(suite.chainA.GetContext(), suite.chainA.ClientIDs[0], clientState)
-=======
 				Height:             incrementedClientHeight,
 				Timestamp:          suite.now.Add(time.Minute),
 				NextValidatorsHash: suite.valSetHash,
 			}
-			suite.keeper.SetClientConsensusState(suite.ctx, testClientID, incrementedClientHeight, intermediateConsState)
+			suite.chainA.App.IBCKeeper.ClientKeeper.SetClientConsensusState(suite.chainA.GetContext(), suite.chainA.ClientIDs[0], incrementedClientHeight, intermediateConsState)
 
 			clientState.LatestHeight = incrementedClientHeight
-			suite.keeper.SetClientState(suite.ctx, testClientID, clientState)
->>>>>>> d84296a5
+			suite.chainA.App.IBCKeeper.ClientKeeper.SetClientState(suite.chainA.GetContext(), suite.chainA.ClientIDs[0], clientState)
 
 			updateHeader = createFutureUpdateFn(suite)
 			return err
 		}, true},
 		{"valid past update", func() error {
-<<<<<<< HEAD
-			clientState = ibctmtypes.NewClientState(suite.chainA.ChainID, ibctmtypes.DefaultTrustLevel, ibctesting.TrustingPeriod, ibctesting.UnbondingPeriod, ibctesting.MaxClockDrift, ibctesting.Height, commitmenttypes.GetSDKSpecs())
+			clientState = ibctmtypes.NewClientState(suite.chainA.ChainID, ibctmtypes.DefaultTrustLevel, ibctesting.TrustingPeriod, ibctesting.UnbondingPeriod, ibctesting.MaxClockDrift, testClientHeight, commitmenttypes.GetSDKSpecs(), false, false)
 			_, err := suite.chainA.App.IBCKeeper.ClientKeeper.CreateClient(suite.chainA.GetContext(), suite.chainA.ClientIDs[0], clientState, suite.consensusState)
-=======
-			clientState = ibctmtypes.NewClientState(testChainID, ibctmtypes.DefaultTrustLevel, trustingPeriod, ubdPeriod, maxClockDrift, testClientHeight, commitmenttypes.GetSDKSpecs(), false, false)
-			_, err := suite.keeper.CreateClient(suite.ctx, testClientID, clientState, suite.consensusState)
->>>>>>> d84296a5
 			suite.Require().NoError(err)
 
 			height1 := types.NewHeight(0, 1)
@@ -156,13 +114,9 @@
 				Timestamp:          suite.past,
 				NextValidatorsHash: suite.valSetHash,
 			}
-<<<<<<< HEAD
-			suite.chainA.App.IBCKeeper.ClientKeeper.SetClientConsensusState(suite.chainA.GetContext(), suite.chainA.ClientIDs[0], 1, prevConsState)
-=======
-			suite.keeper.SetClientConsensusState(suite.ctx, testClientID, height1, prevConsState)
+			suite.chainA.App.IBCKeeper.ClientKeeper.SetClientConsensusState(suite.chainA.GetContext(), suite.chainA.ClientIDs[0], height1, prevConsState)
 
 			height2 := types.NewHeight(0, 2)
->>>>>>> d84296a5
 
 			// store intermediate consensus state to check that trustedHeight does not need to be hightest consensus state before header height
 			intermediateConsState := &ibctmtypes.ConsensusState{
@@ -170,11 +124,7 @@
 				Timestamp:          suite.past.Add(time.Minute),
 				NextValidatorsHash: suite.valSetHash,
 			}
-<<<<<<< HEAD
-			suite.chainA.App.IBCKeeper.ClientKeeper.SetClientConsensusState(suite.chainA.GetContext(), suite.chainA.ClientIDs[0], 2, intermediateConsState)
-=======
-			suite.keeper.SetClientConsensusState(suite.ctx, testClientID, height2, intermediateConsState)
->>>>>>> d84296a5
+			suite.chainA.App.IBCKeeper.ClientKeeper.SetClientConsensusState(suite.chainA.GetContext(), suite.chainA.ClientIDs[0], height2, intermediateConsState)
 
 			// updateHeader will fill in consensus state between prevConsState and suite.consState
 			// clientState should not be updated
@@ -199,43 +149,25 @@
 			return nil
 		}, false},
 		{"consensus state not found", func() error {
-<<<<<<< HEAD
-			clientState = ibctmtypes.NewClientState(suite.chainA.ChainID, ibctmtypes.DefaultTrustLevel, ibctesting.TrustingPeriod, ibctesting.UnbondingPeriod, ibctesting.MaxClockDrift, ibctesting.Height, commitmenttypes.GetSDKSpecs())
+			clientState = ibctmtypes.NewClientState(suite.chainA.ChainID, ibctmtypes.DefaultTrustLevel, ibctesting.TrustingPeriod, ibctesting.UnbondingPeriod, ibctesting.MaxClockDrift, testClientHeight, commitmenttypes.GetSDKSpecs(), false, false)
 			suite.chainA.App.IBCKeeper.ClientKeeper.SetClientState(suite.chainA.GetContext(), suite.chainA.ClientIDs[0], clientState)
 			suite.chainA.App.IBCKeeper.ClientKeeper.SetClientType(suite.chainA.GetContext(), suite.chainA.ClientIDs[0], exported.Tendermint)
-=======
-			clientState = ibctmtypes.NewClientState(testChainID, ibctmtypes.DefaultTrustLevel, trustingPeriod, ubdPeriod, maxClockDrift, testClientHeight, commitmenttypes.GetSDKSpecs(), false, false)
-			suite.keeper.SetClientState(suite.ctx, testClientID, clientState)
-			suite.keeper.SetClientType(suite.ctx, testClientID, exported.Tendermint)
->>>>>>> d84296a5
 			updateHeader = createFutureUpdateFn(suite)
 
 			return nil
 		}, false},
 		{"frozen client before update", func() error {
-<<<<<<< HEAD
-			clientState = &ibctmtypes.ClientState{FrozenHeight: 1, LatestHeight: ibctesting.Height}
+			clientState = &ibctmtypes.ClientState{FrozenHeight: types.NewHeight(0, 1), LatestHeight: testClientHeight}
 			suite.chainA.App.IBCKeeper.ClientKeeper.SetClientState(suite.chainA.GetContext(), suite.chainA.ClientIDs[0], clientState)
 			suite.chainA.App.IBCKeeper.ClientKeeper.SetClientType(suite.chainA.GetContext(), suite.chainA.ClientIDs[0], exported.Tendermint)
-=======
-			clientState = &ibctmtypes.ClientState{FrozenHeight: types.NewHeight(0, 1), LatestHeight: testClientHeight}
-			suite.keeper.SetClientState(suite.ctx, testClientID, clientState)
-			suite.keeper.SetClientType(suite.ctx, testClientID, exported.Tendermint)
->>>>>>> d84296a5
 			updateHeader = createFutureUpdateFn(suite)
 
 			return nil
 		}, false},
 		{"valid past update before client was frozen", func() error {
-<<<<<<< HEAD
-			clientState = ibctmtypes.NewClientState(suite.chainA.ChainID, ibctmtypes.DefaultTrustLevel, ibctesting.TrustingPeriod, ibctesting.UnbondingPeriod, ibctesting.MaxClockDrift, ibctesting.Height, commitmenttypes.GetSDKSpecs())
-			clientState.FrozenHeight = ibctesting.Height - 1
+			clientState = ibctmtypes.NewClientState(suite.chainA.ChainID, ibctmtypes.DefaultTrustLevel, ibctesting.TrustingPeriod, ibctesting.UnbondingPeriod, ibctesting.MaxClockDrift, testClientHeight, commitmenttypes.GetSDKSpecs(), false, false)
+			clientState.FrozenHeight = types.NewHeight(0, testClientHeight.EpochHeight-1)
 			_, err := suite.chainA.App.IBCKeeper.ClientKeeper.CreateClient(suite.chainA.GetContext(), suite.chainA.ClientIDs[0], clientState, suite.consensusState)
-=======
-			clientState = ibctmtypes.NewClientState(testChainID, ibctmtypes.DefaultTrustLevel, trustingPeriod, ubdPeriod, maxClockDrift, testClientHeight, commitmenttypes.GetSDKSpecs(), false, false)
-			clientState.FrozenHeight = types.NewHeight(0, testClientHeight.EpochHeight-1)
-			_, err := suite.keeper.CreateClient(suite.ctx, testClientID, clientState, suite.consensusState)
->>>>>>> d84296a5
 			suite.Require().NoError(err)
 
 			height1 := types.NewHeight(0, 1)
@@ -246,11 +178,7 @@
 				Timestamp:          suite.past,
 				NextValidatorsHash: suite.valSetHash,
 			}
-<<<<<<< HEAD
-			suite.chainA.App.IBCKeeper.ClientKeeper.SetClientConsensusState(suite.chainA.GetContext(), suite.chainA.ClientIDs[0], 1, prevConsState)
-=======
-			suite.keeper.SetClientConsensusState(suite.ctx, testClientID, height1, prevConsState)
->>>>>>> d84296a5
+			suite.chainA.App.IBCKeeper.ClientKeeper.SetClientConsensusState(suite.chainA.GetContext(), suite.chainA.ClientIDs[0], height1, prevConsState)
 
 			// updateHeader will fill in consensus state between prevConsState and suite.consState
 			// clientState should not be updated
@@ -258,13 +186,8 @@
 			return nil
 		}, true},
 		{"invalid header", func() error {
-<<<<<<< HEAD
-			clientState = ibctmtypes.NewClientState(suite.chainA.ChainID, ibctmtypes.DefaultTrustLevel, ibctesting.TrustingPeriod, ibctesting.UnbondingPeriod, ibctesting.MaxClockDrift, ibctesting.Height, commitmenttypes.GetSDKSpecs())
+			clientState = ibctmtypes.NewClientState(suite.chainA.ChainID, ibctmtypes.DefaultTrustLevel, ibctesting.TrustingPeriod, ibctesting.UnbondingPeriod, ibctesting.MaxClockDrift, ibctesting.Height, commitmenttypes.GetSDKSpecs(), false, false)
 			_, err := suite.chainA.App.IBCKeeper.ClientKeeper.CreateClient(suite.chainA.GetContext(), suite.chainA.ClientIDs[0], clientState, suite.consensusState)
-=======
-			clientState = ibctmtypes.NewClientState(testChainID, ibctmtypes.DefaultTrustLevel, trustingPeriod, ubdPeriod, maxClockDrift, testClientHeight, commitmenttypes.GetSDKSpecs(), false, false)
-			_, err := suite.keeper.CreateClient(suite.ctx, testClientID, clientState, suite.consensusState)
->>>>>>> d84296a5
 			suite.Require().NoError(err)
 			updateHeader = createPastUpdateFn(suite)
 
@@ -281,7 +204,7 @@
 			err := tc.malleate()
 			suite.Require().NoError(err)
 
-			suite.ctx = suite.ctx.WithBlockTime(updateHeader.GetTime().Add(time.Minute))
+			suite.chainA.GetContext() = suite.chainA.GetContext().WithBlockTime(updateHeader.GetTime().Add(time.Minute))
 
 			updatedClientState, err := suite.chainA.App.IBCKeeper.ClientKeeper.UpdateClient(suite.chainA.GetContext(), suite.chainA.ClientIDs[0], updateHeader)
 
@@ -322,11 +245,7 @@
 }
 
 func (suite *KeeperTestSuite) TestUpdateClientLocalhost() {
-<<<<<<< HEAD
-	var localhostClient exported.ClientState = localhosttypes.NewClientState(suite.header.Header.GetChainID(), suite.chainA.GetContext().BlockHeight())
-=======
-	var localhostClient exported.ClientState = localhosttypes.NewClientState(suite.header.Header.GetChainID(), types.NewHeight(0, uint64(suite.ctx.BlockHeight())))
->>>>>>> d84296a5
+	var localhostClient exported.ClientState = localhosttypes.NewClientState(suite.header.Header.GetChainID(), types.NewHeight(0, uint64(suite.chainA.GetContext().BlockHeight())))
 
 	suite.chainA.GetContext() = suite.chainA.GetContext().WithBlockHeight(suite.chainA.GetContext().BlockHeight() + 1)
 
@@ -370,29 +289,16 @@
 	}{
 		{
 			"trusting period misbehavior should pass",
-<<<<<<< HEAD
-			&ibctmtypes.Evidence{
-				Header1:  ibctmtypes.CreateTestHeader(suite.chainA.ChainID, ibctesting.Height, ibctesting.Height, altTime, bothValSet, bothValSet, bothSigners),
-				Header2:  ibctmtypes.CreateTestHeader(suite.chainA.ChainID, ibctesting.Height, ibctesting.Height, suite.chainA.GetContext().BlockTime(), bothValSet, bothValSet, bothSigners),
+			&ibctmtypes.Misbehaviour{
+				Header1:  ibctmtypes.CreateTestHeader(suite.chainA.ChainID, height, height, altTime, bothValSet, bothValSet, bothSigners),
+				Header2:  ibctmtypes.CreateTestHeader(suite.chainA.ChainID, height, height, suite.chainA.GetContext().BlockTime(), bothValSet, bothValSet, bothSigners),
 				ChainId:  suite.chainA.ChainID,
 				ClientId: suite.chainA.ClientIDs[0],
 			},
 			func() error {
 				suite.consensusState.NextValidatorsHash = bothValsHash
-				clientState := ibctmtypes.NewClientState(suite.chainA.ChainID, ibctmtypes.DefaultTrustLevel, ibctesting.TrustingPeriod, ibctesting.UnbondingPeriod, ibctesting.MaxClockDrift, ibctesting.Height, commitmenttypes.GetSDKSpecs())
-				_, err := suite.chainA.App.IBCKeeper.ClientKeeper.CreateClient(suite.chainA.GetContext(), suite.chainA.ClientIDs[0], clientState, suite.consensusState)
-=======
-			&ibctmtypes.Misbehaviour{
-				Header1:  ibctmtypes.CreateTestHeader(testChainID, height, height, altTime, bothValSet, bothValSet, bothSigners),
-				Header2:  ibctmtypes.CreateTestHeader(testChainID, height, height, suite.ctx.BlockTime(), bothValSet, bothValSet, bothSigners),
-				ChainId:  testChainID,
-				ClientId: testClientID,
-			},
-			func() error {
-				suite.consensusState.NextValidatorsHash = bothValsHash
-				clientState := ibctmtypes.NewClientState(testChainID, ibctmtypes.DefaultTrustLevel, trustingPeriod, ubdPeriod, maxClockDrift, testClientHeight, commitmenttypes.GetSDKSpecs(), false, false)
-				_, err := suite.keeper.CreateClient(suite.ctx, testClientID, clientState, suite.consensusState)
->>>>>>> d84296a5
+				clientState := ibctmtypes.NewClientState(suite.chainA.ChainID, ibctmtypes.DefaultTrustLevel, ibctesting.TrustingPeriod, ibctesting.UnbondingPeriod, ibctesting.MaxClockDrift, testClientHeight, commitmenttypes.GetSDKSpecs(), false, false)
+				_, err := suite.chainA.App.IBCKeeper.ClientKeeper.CreateClient(suite.chainA.GetContext(), suite.chainA.ClientIDs[0], clientState, suite.consensusState)
 
 				return err
 			},
@@ -400,39 +306,16 @@
 		},
 		{
 			"misbehavior at later height should pass",
-<<<<<<< HEAD
-			&ibctmtypes.Evidence{
-				Header1:  ibctmtypes.CreateTestHeader(suite.chainA.ChainID, ibctesting.Height+5, ibctesting.Height, altTime, bothValSet, valSet, bothSigners),
-				Header2:  ibctmtypes.CreateTestHeader(suite.chainA.ChainID, ibctesting.Height+5, ibctesting.Height, suite.chainA.GetContext().BlockTime(), bothValSet, valSet, bothSigners),
+			&ibctmtypes.Misbehaviour{
+				Header1:  ibctmtypes.CreateTestHeader(suite.chainA.ChainID, height+5, height, altTime, bothValSet, valSet, bothSigners),
+				Header2:  ibctmtypes.CreateTestHeader(suite.chainA.ChainID, height+5, height, suite.chainA.GetContext().BlockTime(), bothValSet, valSet, bothSigners),
 				ChainId:  suite.chainA.ChainID,
 				ClientId: suite.chainA.ClientIDs[0],
 			},
 			func() error {
 				suite.consensusState.NextValidatorsHash = valsHash
-				clientState := ibctmtypes.NewClientState(suite.chainA.ChainID, ibctmtypes.DefaultTrustLevel, ibctesting.TrustingPeriod, ibctesting.UnbondingPeriod, ibctesting.MaxClockDrift, ibctesting.Height, commitmenttypes.GetSDKSpecs())
-				_, err := suite.chainA.App.IBCKeeper.ClientKeeper.CreateClient(suite.chainA.GetContext(), suite.chainA.ClientIDs[0], clientState, suite.consensusState)
-
-				// store intermediate consensus state to check that trustedHeight does not need to be highest consensus state before header height
-				intermediateConsState := &ibctmtypes.ConsensusState{
-					Height:             ibctesting.Height + 3,
-					Timestamp:          suite.now.Add(time.Minute),
-					NextValidatorsHash: suite.valSetHash,
-				}
-				suite.chainA.App.IBCKeeper.ClientKeeper.SetClientConsensusState(suite.chainA.GetContext(), suite.chainA.ClientIDs[0], ibctesting.Height+3, intermediateConsState)
-
-				clientState.LatestHeight = ibctesting.Height + 3
-				suite.chainA.App.IBCKeeper.ClientKeeper.SetClientState(suite.chainA.GetContext(), suite.chainA.ClientIDs[0], clientState)
-=======
-			&ibctmtypes.Misbehaviour{
-				Header1:  ibctmtypes.CreateTestHeader(testChainID, height+5, height, altTime, bothValSet, valSet, bothSigners),
-				Header2:  ibctmtypes.CreateTestHeader(testChainID, height+5, height, suite.ctx.BlockTime(), bothValSet, valSet, bothSigners),
-				ChainId:  testChainID,
-				ClientId: testClientID,
-			},
-			func() error {
-				suite.consensusState.NextValidatorsHash = valsHash
-				clientState := ibctmtypes.NewClientState(testChainID, ibctmtypes.DefaultTrustLevel, trustingPeriod, ubdPeriod, maxClockDrift, testClientHeight, commitmenttypes.GetSDKSpecs(), false, false)
-				_, err := suite.keeper.CreateClient(suite.ctx, testClientID, clientState, suite.consensusState)
+				clientState := ibctmtypes.NewClientState(suite.chainA.ChainID, ibctmtypes.DefaultTrustLevel, ibctesting.TrustingPeriod, ibctesting.UnbondingPeriod, ibctesting.MaxClockDrift, testClientHeight, commitmenttypes.GetSDKSpecs(), false, false)
+				_, err := suite.chainA.App.IBCKeeper.ClientKeeper.CreateClient(suite.chainA.GetContext(), suite.chainA.ClientIDs[0], clientState, suite.consensusState)
 
 				// store intermediate consensus state to check that trustedHeight does not need to be highest consensus state before header height
 				intermediateConsState := &ibctmtypes.ConsensusState{
@@ -440,11 +323,10 @@
 					Timestamp:          suite.now.Add(time.Minute),
 					NextValidatorsHash: suite.valSetHash,
 				}
-				suite.keeper.SetClientConsensusState(suite.ctx, testClientID, heightPlus3, intermediateConsState)
+				suite.chainA.App.IBCKeeper.ClientKeeper.SetClientConsensusState(suite.chainA.GetContext(), suite.chainA.ClientIDs[0], heightPlus3, intermediateConsState)
 
 				clientState.LatestHeight = heightPlus3
-				suite.keeper.SetClientState(suite.ctx, testClientID, clientState)
->>>>>>> d84296a5
+				suite.chainA.App.IBCKeeper.ClientKeeper.SetClientState(suite.chainA.GetContext(), suite.chainA.ClientIDs[0], clientState)
 
 				return err
 			},
@@ -452,39 +334,16 @@
 		},
 		{
 			"misbehavior at later height with different trusted heights should pass",
-<<<<<<< HEAD
-			&ibctmtypes.Evidence{
-				Header1:  ibctmtypes.CreateTestHeader(suite.chainA.ChainID, ibctesting.Height+5, ibctesting.Height, altTime, bothValSet, valSet, bothSigners),
-				Header2:  ibctmtypes.CreateTestHeader(suite.chainA.ChainID, ibctesting.Height+5, ibctesting.Height+3, suite.chainA.GetContext().BlockTime(), bothValSet, bothValSet, bothSigners),
+			&ibctmtypes.Misbehaviour{
+				Header1:  ibctmtypes.CreateTestHeader(suite.chainA.ChainID, height+5, height, altTime, bothValSet, valSet, bothSigners),
+				Header2:  ibctmtypes.CreateTestHeader(suite.chainA.ChainID, height+5, height+3, suite.chainA.GetContext().BlockTime(), bothValSet, bothValSet, bothSigners),
 				ChainId:  suite.chainA.ChainID,
 				ClientId: suite.chainA.ClientIDs[0],
 			},
 			func() error {
 				suite.consensusState.NextValidatorsHash = valsHash
-				clientState := ibctmtypes.NewClientState(suite.chainA.ChainID, ibctmtypes.DefaultTrustLevel, ibctesting.TrustingPeriod, ibctesting.UnbondingPeriod, ibctesting.MaxClockDrift, ibctesting.Height, commitmenttypes.GetSDKSpecs())
-				_, err := suite.chainA.App.IBCKeeper.ClientKeeper.CreateClient(suite.chainA.GetContext(), suite.chainA.ClientIDs[0], clientState, suite.consensusState)
-
-				// store trusted consensus state for Header2
-				intermediateConsState := &ibctmtypes.ConsensusState{
-					Height:             ibctesting.Height + 3,
-					Timestamp:          suite.now.Add(time.Minute),
-					NextValidatorsHash: bothValsHash,
-				}
-				suite.chainA.App.IBCKeeper.ClientKeeper.SetClientConsensusState(suite.chainA.GetContext(), suite.chainA.ClientIDs[0], ibctesting.Height+3, intermediateConsState)
-
-				clientState.LatestHeight = ibctesting.Height + 3
-				suite.chainA.App.IBCKeeper.ClientKeeper.SetClientState(suite.chainA.GetContext(), suite.chainA.ClientIDs[0], clientState)
-=======
-			&ibctmtypes.Misbehaviour{
-				Header1:  ibctmtypes.CreateTestHeader(testChainID, height+5, height, altTime, bothValSet, valSet, bothSigners),
-				Header2:  ibctmtypes.CreateTestHeader(testChainID, height+5, height+3, suite.ctx.BlockTime(), bothValSet, bothValSet, bothSigners),
-				ChainId:  testChainID,
-				ClientId: testClientID,
-			},
-			func() error {
-				suite.consensusState.NextValidatorsHash = valsHash
-				clientState := ibctmtypes.NewClientState(testChainID, ibctmtypes.DefaultTrustLevel, trustingPeriod, ubdPeriod, maxClockDrift, testClientHeight, commitmenttypes.GetSDKSpecs(), false, false)
-				_, err := suite.keeper.CreateClient(suite.ctx, testClientID, clientState, suite.consensusState)
+				clientState := ibctmtypes.NewClientState(suite.chainA.ChainID, ibctmtypes.DefaultTrustLevel, ibctesting.TrustingPeriod, ibctesting.UnbondingPeriod, ibctesting.MaxClockDrift, testClientHeight, commitmenttypes.GetSDKSpecs(), false, false)
+				_, err := suite.chainA.App.IBCKeeper.ClientKeeper.CreateClient(suite.chainA.GetContext(), suite.chainA.ClientIDs[0], clientState, suite.consensusState)
 
 				// store trusted consensus state for Header2
 				intermediateConsState := &ibctmtypes.ConsensusState{
@@ -492,89 +351,60 @@
 					Timestamp:          suite.now.Add(time.Minute),
 					NextValidatorsHash: bothValsHash,
 				}
-				suite.keeper.SetClientConsensusState(suite.ctx, testClientID, heightPlus3, intermediateConsState)
+				suite.chainA.App.IBCKeeper.ClientKeeper.SetClientConsensusState(suite.chainA.GetContext(), suite.chainA.ClientIDs[0], heightPlus3, intermediateConsState)
 
 				clientState.LatestHeight = heightPlus3
-				suite.keeper.SetClientState(suite.ctx, testClientID, clientState)
->>>>>>> d84296a5
+				suite.chainA.App.IBCKeeper.ClientKeeper.SetClientState(suite.chainA.GetContext(), suite.chainA.ClientIDs[0], clientState)
 
 				return err
 			},
 			true,
 		},
-		{
-<<<<<<< HEAD
-			"misbehaviour fails validatebasic",
-			&ibctmtypes.Evidence{
-				Header1:  ibctmtypes.CreateTestHeader(suite.chainA.ChainID, ibctesting.Height+1, ibctesting.Height, altTime, bothValSet, bothValSet, bothSigners),
-				Header2:  ibctmtypes.CreateTestHeader(suite.chainA.ChainID, ibctesting.Height, ibctesting.Height, suite.chainA.GetContext().BlockTime(), bothValSet, bothValSet, bothSigners),
-				ChainId:  suite.chainA.ChainID,
-				ClientId: suite.chainA.ClientIDs[0],
-			},
-			func() error {
-				suite.consensusState.NextValidatorsHash = bothValsHash
-				clientState := ibctmtypes.NewClientState(suite.chainA.ChainID, ibctmtypes.DefaultTrustLevel, ibctesting.TrustingPeriod, ibctesting.UnbondingPeriod, ibctesting.MaxClockDrift, ibctesting.Height, commitmenttypes.GetSDKSpecs())
-				_, err := suite.chainA.App.IBCKeeper.ClientKeeper.CreateClient(suite.chainA.GetContext(), suite.chainA.ClientIDs[0], clientState, suite.consensusState)
-
+		"misbehaviour fails validatebasic",
+		&ibctmtypes.Misbehaviour{
+			Header1:  ibctmtypes.CreateTestHeader(suite.chainA.ChainID, ibctesting.Height+1, ibctesting.Height, altTime, bothValSet, bothValSet, bothSigners),
+			Header2:  ibctmtypes.CreateTestHeader(suite.chainA.ChainID, ibctesting.Height, ibctesting.Height, suite.chainA.GetContext().BlockTime(), bothValSet, bothValSet, bothSigners),
+			ChainId:  suite.chainA.ChainID,
+			ClientId: suite.chainA.ClientIDs[0],
+		},
+		func() error {
+			suite.consensusState.NextValidatorsHash = bothValsHash
+			clientState := ibctmtypes.NewClientState(suite.chainA.ChainID, ibctmtypes.DefaultTrustLevel, ibctesting.TrustingPeriod, ibctesting.UnbondingPeriod, ibctesting.MaxClockDrift, ibctesting.Height, commitmenttypes.GetSDKSpecs())
+			_, err := suite.chainA.App.IBCKeeper.ClientKeeper.CreateClient(suite.chainA.GetContext(), suite.chainA.ClientIDs[0], clientState, suite.consensusState)
+
+			return err
+		},
+		false,
+	},
+		{
+			"trusted ConsensusState1 not found",
+			&ibctmtypes.Misbehaviour{
+				Header1:  ibctmtypes.CreateTestHeader(suite.chainA.ChainID, height+5, height+3, altTime, bothValSet, bothValSet, bothSigners),
+				Header2:  ibctmtypes.CreateTestHeader(suite.chainA.ChainID, height+5, height, suite.chainA.GetContext().BlockTime(), bothValSet, valSet, bothSigners),
+				ChainId:  suite.chainA.ChainID,
+				ClientId: suite.chainA.ClientIDs[0],
+			},
+			func() error {
+				suite.consensusState.NextValidatorsHash = valsHash
+				clientState := ibctmtypes.NewClientState(suite.chainA.ChainID, ibctmtypes.DefaultTrustLevel, ibctesting.TrustingPeriod, ibctesting.UnbondingPeriod, ibctesting.MaxClockDrift, testClientHeight, commitmenttypes.GetSDKSpecs(), false, false)
+				_, err := suite.chainA.App.IBCKeeper.ClientKeeper.CreateClient(suite.chainA.GetContext(), suite.chainA.ClientIDs[0], clientState, suite.consensusState)
+				// intermediate consensus state at height + 3 is not created
 				return err
 			},
 			false,
 		},
 		{
-			"trusted ConsensusState1 not found",
-			&ibctmtypes.Evidence{
-				Header1:  ibctmtypes.CreateTestHeader(suite.chainA.ChainID, ibctesting.Height+5, ibctesting.Height+3, altTime, bothValSet, bothValSet, bothSigners),
-				Header2:  ibctmtypes.CreateTestHeader(suite.chainA.ChainID, ibctesting.Height+5, ibctesting.Height, suite.chainA.GetContext().BlockTime(), bothValSet, valSet, bothSigners),
+			"trusted ConsensusState2 not found",
+			&ibctmtypes.Misbehaviour{
+				Header1:  ibctmtypes.CreateTestHeader(suite.chainA.ChainID, height+5, height, altTime, bothValSet, valSet, bothSigners),
+				Header2:  ibctmtypes.CreateTestHeader(suite.chainA.ChainID, height+5, height+3, suite.chainA.GetContext().BlockTime(), bothValSet, bothValSet, bothSigners),
 				ChainId:  suite.chainA.ChainID,
 				ClientId: suite.chainA.ClientIDs[0],
 			},
 			func() error {
 				suite.consensusState.NextValidatorsHash = valsHash
-				clientState := ibctmtypes.NewClientState(suite.chainA.ChainID, ibctmtypes.DefaultTrustLevel, ibctesting.TrustingPeriod, ibctesting.UnbondingPeriod, ibctesting.MaxClockDrift, ibctesting.Height, commitmenttypes.GetSDKSpecs())
-				_, err := suite.chainA.App.IBCKeeper.ClientKeeper.CreateClient(suite.chainA.GetContext(), suite.chainA.ClientIDs[0], clientState, suite.consensusState)
-=======
-			"trusted ConsensusState1 not found",
-			&ibctmtypes.Misbehaviour{
-				Header1:  ibctmtypes.CreateTestHeader(testChainID, height+5, height+3, altTime, bothValSet, bothValSet, bothSigners),
-				Header2:  ibctmtypes.CreateTestHeader(testChainID, height+5, height, suite.ctx.BlockTime(), bothValSet, valSet, bothSigners),
-				ChainId:  testChainID,
-				ClientId: testClientID,
-			},
-			func() error {
-				suite.consensusState.NextValidatorsHash = valsHash
-				clientState := ibctmtypes.NewClientState(testChainID, ibctmtypes.DefaultTrustLevel, trustingPeriod, ubdPeriod, maxClockDrift, testClientHeight, commitmenttypes.GetSDKSpecs(), false, false)
-				_, err := suite.keeper.CreateClient(suite.ctx, testClientID, clientState, suite.consensusState)
->>>>>>> d84296a5
-				// intermediate consensus state at height + 3 is not created
-				return err
-			},
-			false,
-		},
-		{
-			"trusted ConsensusState2 not found",
-<<<<<<< HEAD
-			&ibctmtypes.Evidence{
-				Header1:  ibctmtypes.CreateTestHeader(suite.chainA.ChainID, ibctesting.Height+5, ibctesting.Height, altTime, bothValSet, valSet, bothSigners),
-				Header2:  ibctmtypes.CreateTestHeader(suite.chainA.ChainID, ibctesting.Height+5, ibctesting.Height+3, suite.chainA.GetContext().BlockTime(), bothValSet, bothValSet, bothSigners),
-				ChainId:  suite.chainA.ChainID,
-				ClientId: suite.chainA.ClientIDs[0],
-			},
-			func() error {
-				suite.consensusState.NextValidatorsHash = valsHash
-				clientState := ibctmtypes.NewClientState(suite.chainA.ChainID, ibctmtypes.DefaultTrustLevel, ibctesting.TrustingPeriod, ibctesting.UnbondingPeriod, ibctesting.MaxClockDrift, ibctesting.Height, commitmenttypes.GetSDKSpecs())
-				_, err := suite.chainA.App.IBCKeeper.ClientKeeper.CreateClient(suite.chainA.GetContext(), suite.chainA.ClientIDs[0], clientState, suite.consensusState)
-=======
-			&ibctmtypes.Misbehaviour{
-				Header1:  ibctmtypes.CreateTestHeader(testChainID, height+5, height, altTime, bothValSet, valSet, bothSigners),
-				Header2:  ibctmtypes.CreateTestHeader(testChainID, height+5, height+3, suite.ctx.BlockTime(), bothValSet, bothValSet, bothSigners),
-				ChainId:  testChainID,
-				ClientId: testClientID,
-			},
-			func() error {
-				suite.consensusState.NextValidatorsHash = valsHash
-				clientState := ibctmtypes.NewClientState(testChainID, ibctmtypes.DefaultTrustLevel, trustingPeriod, ubdPeriod, maxClockDrift, testClientHeight, commitmenttypes.GetSDKSpecs(), false, false)
-				_, err := suite.keeper.CreateClient(suite.ctx, testClientID, clientState, suite.consensusState)
->>>>>>> d84296a5
+				clientState := ibctmtypes.NewClientState(suite.chainA.ChainID, ibctmtypes.DefaultTrustLevel, ibctesting.TrustingPeriod, ibctesting.UnbondingPeriod, ibctesting.MaxClockDrift, testClientHeight, commitmenttypes.GetSDKSpecs(), false, false)
+				_, err := suite.chainA.App.IBCKeeper.ClientKeeper.CreateClient(suite.chainA.GetContext(), suite.chainA.ClientIDs[0], clientState, suite.consensusState)
 				// intermediate consensus state at height + 3 is not created
 				return err
 			},
@@ -588,35 +418,19 @@
 		},
 		{
 			"client already frozen at earlier height",
-<<<<<<< HEAD
-			&ibctmtypes.Evidence{
-				Header1:  ibctmtypes.CreateTestHeader(suite.chainA.ChainID, ibctesting.Height, ibctesting.Height, altTime, bothValSet, bothValSet, bothSigners),
-				Header2:  ibctmtypes.CreateTestHeader(suite.chainA.ChainID, ibctesting.Height, ibctesting.Height, suite.chainA.GetContext().BlockTime(), bothValSet, bothValSet, bothSigners),
+			&ibctmtypes.Misbehaviour{
+				Header1:  ibctmtypes.CreateTestHeader(suite.chainA.ChainID, height, height, altTime, bothValSet, bothValSet, bothSigners),
+				Header2:  ibctmtypes.CreateTestHeader(suite.chainA.ChainID, height, height, suite.chainA.GetContext().BlockTime(), bothValSet, bothValSet, bothSigners),
 				ChainId:  suite.chainA.ChainID,
 				ClientId: suite.chainA.ClientIDs[0],
 			},
 			func() error {
 				suite.consensusState.NextValidatorsHash = bothValsHash
-				clientState := ibctmtypes.NewClientState(suite.chainA.ChainID, ibctmtypes.DefaultTrustLevel, ibctesting.TrustingPeriod, ibctesting.UnbondingPeriod, ibctesting.MaxClockDrift, ibctesting.Height, commitmenttypes.GetSDKSpecs())
-				_, err := suite.chainA.App.IBCKeeper.ClientKeeper.CreateClient(suite.chainA.GetContext(), suite.chainA.ClientIDs[0], clientState, suite.consensusState)
-
-				clientState.FrozenHeight = 1
+				clientState := ibctmtypes.NewClientState(suite.chainA.ChainID, ibctmtypes.DefaultTrustLevel, ibctesting.TrustingPeriod, ibctesting.UnbondingPeriod, ibctesting.MaxClockDrift, testClientHeight, commitmenttypes.GetSDKSpecs(), false, false)
+				_, err := suite.chainA.App.IBCKeeper.ClientKeeper.CreateClient(suite.chainA.GetContext(), suite.chainA.ClientIDs[0], clientState, suite.consensusState)
+
+				clientState.FrozenHeight = types.NewHeight(0, 1)
 				suite.chainA.App.IBCKeeper.ClientKeeper.SetClientState(suite.chainA.GetContext(), suite.chainA.ClientIDs[0], clientState)
-=======
-			&ibctmtypes.Misbehaviour{
-				Header1:  ibctmtypes.CreateTestHeader(testChainID, height, height, altTime, bothValSet, bothValSet, bothSigners),
-				Header2:  ibctmtypes.CreateTestHeader(testChainID, height, height, suite.ctx.BlockTime(), bothValSet, bothValSet, bothSigners),
-				ChainId:  testChainID,
-				ClientId: testClientID,
-			},
-			func() error {
-				suite.consensusState.NextValidatorsHash = bothValsHash
-				clientState := ibctmtypes.NewClientState(testChainID, ibctmtypes.DefaultTrustLevel, trustingPeriod, ubdPeriod, maxClockDrift, testClientHeight, commitmenttypes.GetSDKSpecs(), false, false)
-				_, err := suite.keeper.CreateClient(suite.ctx, testClientID, clientState, suite.consensusState)
-
-				clientState.FrozenHeight = types.NewHeight(0, 1)
-				suite.keeper.SetClientState(suite.ctx, testClientID, clientState)
->>>>>>> d84296a5
 
 				return err
 			},
@@ -624,25 +438,14 @@
 		},
 		{
 			"misbehaviour check failed",
-<<<<<<< HEAD
-			&ibctmtypes.Evidence{
-				Header1:  ibctmtypes.CreateTestHeader(suite.chainA.ChainID, ibctesting.Height, ibctesting.Height, altTime, bothValSet, bothValSet, bothSigners),
-				Header2:  ibctmtypes.CreateTestHeader(suite.chainA.ChainID, ibctesting.Height, ibctesting.Height, suite.chainA.GetContext().BlockTime(), altValSet, bothValSet, altSigners),
-				ChainId:  suite.chainA.ChainID,
-				ClientId: suite.chainA.ClientIDs[0],
-			},
-			func() error {
-				clientState := ibctmtypes.NewClientState(suite.chainA.ChainID, ibctmtypes.DefaultTrustLevel, ibctesting.TrustingPeriod, ibctesting.UnbondingPeriod, ibctesting.MaxClockDrift, ibctesting.Height, commitmenttypes.GetSDKSpecs())
-=======
-			&ibctmtypes.Misbehaviour{
-				Header1:  ibctmtypes.CreateTestHeader(testChainID, height, height, altTime, bothValSet, bothValSet, bothSigners),
-				Header2:  ibctmtypes.CreateTestHeader(testChainID, height, height, suite.ctx.BlockTime(), altValSet, bothValSet, altSigners),
-				ChainId:  testChainID,
-				ClientId: testClientID,
-			},
-			func() error {
-				clientState := ibctmtypes.NewClientState(testChainID, ibctmtypes.DefaultTrustLevel, trustingPeriod, ubdPeriod, maxClockDrift, testClientHeight, commitmenttypes.GetSDKSpecs(), false, false)
->>>>>>> d84296a5
+			&ibctmtypes.Misbehaviour{
+				Header1:  ibctmtypes.CreateTestHeader(suite.chainA.ChainID, height, height, altTime, bothValSet, bothValSet, bothSigners),
+				Header2:  ibctmtypes.CreateTestHeader(suite.chainA.ChainID, height, height, suite.chainA.GetContext().BlockTime(), altValSet, bothValSet, altSigners),
+				ChainId:  suite.chainA.ChainID,
+				ClientId: suite.chainA.ClientIDs[0],
+			},
+			func() error {
+				clientState := ibctmtypes.NewClientState(suite.chainA.ChainID, ibctmtypes.DefaultTrustLevel, ibctesting.TrustingPeriod, ibctesting.UnbondingPeriod, ibctesting.MaxClockDrift, testClientHeight, commitmenttypes.GetSDKSpecs(), false, false)
 				if err != nil {
 					return err
 				}
@@ -663,11 +466,7 @@
 			err := tc.malleate()
 			suite.Require().NoError(err)
 
-<<<<<<< HEAD
-			err = suite.chainA.App.IBCKeeper.ClientKeeper.CheckMisbehaviourAndUpdateState(suite.chainA.GetContext(), tc.evidence)
-=======
-			err = suite.keeper.CheckMisbehaviourAndUpdateState(suite.ctx, tc.misbehaviour)
->>>>>>> d84296a5
+			err = suite.chainA.App.IBCKeeper.ClientKeeper.CheckMisbehaviourAndUpdateState(suite.chainA.GetContext(), tc.misbehaviour)
 
 			if tc.expPass {
 				suite.Require().NoError(err, "valid test case %d failed: %s", i, tc.name)
