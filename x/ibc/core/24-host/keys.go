--- conflicted
+++ resolved
@@ -123,7 +123,6 @@
 
 // NextSequenceSendPath defines the next send sequence counter store path
 func NextSequenceSendPath(portID, channelID string) string {
-<<<<<<< HEAD
 	return fmt.Sprintf("%s/%s", KeyNextSeqSendPrefix, channelPath(portID, channelID))
 }
 
@@ -131,14 +130,10 @@
 // channel binded to a specific port.
 func NextSequenceSendKey(portID, channelID string) []byte {
 	return []byte(NextSequenceSendPath(portID, channelID))
-=======
-	return fmt.Sprintf("%s/", KeyNextSeqSendPrefix) + channelPath(portID, channelID)
->>>>>>> fe8a891f
 }
 
 // NextSequenceRecvPath defines the next receive sequence counter store path.
 func NextSequenceRecvPath(portID, channelID string) string {
-<<<<<<< HEAD
 	return fmt.Sprintf("%s/%s", KeyNextSeqRecvPrefix, channelPath(portID, channelID))
 }
 
@@ -146,14 +141,10 @@
 // channel binded to a specific port
 func NextSequenceRecvKey(portID, channelID string) []byte {
 	return []byte(NextSequenceRecvPath(portID, channelID))
-=======
-	return fmt.Sprintf("%s/", KeyNextSeqRecvPrefix) + channelPath(portID, channelID)
->>>>>>> fe8a891f
 }
 
 // NextSequenceAckPath defines the next acknowledgement sequence counter store path
 func NextSequenceAckPath(portID, channelID string) string {
-<<<<<<< HEAD
 	return fmt.Sprintf("%s/%s", KeyNextSeqAckPrefix, channelPath(portID, channelID))
 }
 
@@ -161,9 +152,6 @@
 // a particular channel binded to a specific port.
 func NextSequenceAckKey(portID, channelID string) []byte {
 	return []byte(NextSequenceAckPath(portID, channelID))
-=======
-	return fmt.Sprintf("%s/", KeyNextSeqAckPrefix) + channelPath(portID, channelID)
->>>>>>> fe8a891f
 }
 
 // PacketCommitmentPath defines the commitments to packet data fields store path
