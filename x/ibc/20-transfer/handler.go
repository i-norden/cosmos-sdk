package transfer

import (
	sdk "github.com/cosmos/cosmos-sdk/types"
	sdkerrors "github.com/cosmos/cosmos-sdk/types/errors"

	channeltypes "github.com/cosmos/cosmos-sdk/x/ibc/04-channel/types"
)

// NewHandler returns sdk.Handler for IBC token transfer module messages
func NewHandler(k Keeper) sdk.Handler {
	return func(ctx sdk.Context, msg sdk.Msg) (*sdk.Result, error) {
		switch msg := msg.(type) {
		case MsgTransfer:
			return handleMsgTransfer(ctx, k, msg)
<<<<<<< HEAD
		case channeltypes.MsgPacket:
			var data FungibleTokenPacketData
			if err := types.ModuleCdc.UnmarshalBinaryBare(msg.Packet.GetData(), &data); err != nil {
				return nil, sdkerrors.Wrapf(sdkerrors.ErrUnknownRequest, "cannot unmarshal ICS-20 transfer packet data: %s", err.Error())
			}
			return handlePacketDataTransfer(ctx, k, msg, data)
		case channeltypes.MsgTimeout:
			var data FungibleTokenPacketData
			if err := types.ModuleCdc.UnmarshalBinaryBare(msg.Packet.GetData(), &data); err != nil {
				return nil, sdkerrors.Wrapf(sdkerrors.ErrUnknownRequest, "cannot unmarshal ICS-20 transfer packet data: %s", err.Error())
			}
			return handleTimeoutDataTransfer(ctx, k, msg, data)
=======
>>>>>>> a23b4ca7
		default:
			return nil, sdkerrors.Wrapf(sdkerrors.ErrUnknownRequest, "unrecognized ICS-20 transfer message type: %T", msg)
		}
	}
}

// See createOutgoingPacket in spec:https://github.com/cosmos/ics/tree/master/spec/ics-020-fungible-token-transfer#packet-relay
func handleMsgTransfer(ctx sdk.Context, k Keeper, msg MsgTransfer) (*sdk.Result, error) {
	if err := k.SendTransfer(
		ctx, msg.SourcePort, msg.SourceChannel, msg.DestinationHeight, msg.Amount, msg.Sender, msg.Receiver,
	); err != nil {
		return nil, err
	}

	ctx.EventManager().EmitEvent(
		sdk.NewEvent(
			sdk.EventTypeMessage,
			sdk.NewAttribute(sdk.AttributeKeyModule, AttributeValueCategory),
			sdk.NewAttribute(sdk.AttributeKeySender, msg.Sender.String()),
			sdk.NewAttribute(AttributeKeyReceiver, msg.Receiver.String()),
		),
	)

	return &sdk.Result{
		Events: ctx.EventManager().Events().ToABCIEvents(),
	}, nil
}

// See onRecvPacket in spec: https://github.com/cosmos/ics/tree/master/spec/ics-020-fungible-token-transfer#packet-relay
func handlePacketDataTransfer(
	ctx sdk.Context, k Keeper, packet channeltypes.Packet, data FungibleTokenPacketData,
) (*sdk.Result, error) {
	if err := k.ReceiveTransfer(ctx, packet, data); err != nil {
		// NOTE (cwgoes): How do we want to handle this case? Maybe we should be more lenient,
		// it's safe to leave the channel open I think.

		// TODO: handle packet receipt that due to an error (specify)
		// the receiving chain couldn't process the transfer

		// source chain sent invalid packet, shutdown our channel end
		if err := k.ChanCloseInit(ctx, packet.DestinationPort, packet.DestinationChannel); err != nil {
			return nil, err
		}
		return nil, err
	}

	acknowledgement := AckDataTransfer{}
	if err := k.PacketExecuted(ctx, packet, acknowledgement.GetBytes()); err != nil {
		return nil, err
	}

	ctx.EventManager().EmitEvent(
		sdk.NewEvent(
			sdk.EventTypeMessage,
			sdk.NewAttribute(sdk.AttributeKeyModule, AttributeValueCategory),
		),
	)

	return &sdk.Result{
		Events: ctx.EventManager().Events().ToABCIEvents(),
	}, nil
}

// See onTimeoutPacket in spec: https://github.com/cosmos/ics/tree/master/spec/ics-020-fungible-token-transfer#packet-relay
func handleTimeoutDataTransfer(
	ctx sdk.Context, k Keeper, packet channeltypes.Packet, data FungibleTokenPacketData,
) (*sdk.Result, error) {
	if err := k.TimeoutTransfer(ctx, packet, data); err != nil {
		// This shouldn't happen, since we've already validated that we've sent the packet.
		panic(err)
	}

	if err := k.TimeoutExecuted(ctx, packet); err != nil {
		// This shouldn't happen, since we've already validated that we've sent the packet.
		// TODO: Figure out what happens if the capability authorisation changes.
		panic(err)
	}

	return &sdk.Result{
		Events: ctx.EventManager().Events().ToABCIEvents(),
	}, nil
}<|MERGE_RESOLUTION|>--- conflicted
+++ resolved
@@ -13,21 +13,6 @@
 		switch msg := msg.(type) {
 		case MsgTransfer:
 			return handleMsgTransfer(ctx, k, msg)
-<<<<<<< HEAD
-		case channeltypes.MsgPacket:
-			var data FungibleTokenPacketData
-			if err := types.ModuleCdc.UnmarshalBinaryBare(msg.Packet.GetData(), &data); err != nil {
-				return nil, sdkerrors.Wrapf(sdkerrors.ErrUnknownRequest, "cannot unmarshal ICS-20 transfer packet data: %s", err.Error())
-			}
-			return handlePacketDataTransfer(ctx, k, msg, data)
-		case channeltypes.MsgTimeout:
-			var data FungibleTokenPacketData
-			if err := types.ModuleCdc.UnmarshalBinaryBare(msg.Packet.GetData(), &data); err != nil {
-				return nil, sdkerrors.Wrapf(sdkerrors.ErrUnknownRequest, "cannot unmarshal ICS-20 transfer packet data: %s", err.Error())
-			}
-			return handleTimeoutDataTransfer(ctx, k, msg, data)
-=======
->>>>>>> a23b4ca7
 		default:
 			return nil, sdkerrors.Wrapf(sdkerrors.ErrUnknownRequest, "unrecognized ICS-20 transfer message type: %T", msg)
 		}
