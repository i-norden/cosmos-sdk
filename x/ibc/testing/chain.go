package ibctesting

import (
	"fmt"
	"strconv"
	"testing"
	"time"

	"github.com/stretchr/testify/require"
	abci "github.com/tendermint/tendermint/abci/types"
	"github.com/tendermint/tendermint/crypto"
	"github.com/tendermint/tendermint/crypto/tmhash"
	tmproto "github.com/tendermint/tendermint/proto/tendermint/types"
	"github.com/tendermint/tendermint/proto/tendermint/version"
	tmtypes "github.com/tendermint/tendermint/types"

	"github.com/cosmos/cosmos-sdk/client"
	"github.com/cosmos/cosmos-sdk/codec"
	"github.com/cosmos/cosmos-sdk/crypto/keys/secp256k1"
	"github.com/cosmos/cosmos-sdk/simapp"
	sdk "github.com/cosmos/cosmos-sdk/types"
	sdkerrors "github.com/cosmos/cosmos-sdk/types/errors"
	authtypes "github.com/cosmos/cosmos-sdk/x/auth/types"
	banktypes "github.com/cosmos/cosmos-sdk/x/bank/types"
	capabilitytypes "github.com/cosmos/cosmos-sdk/x/capability/types"
	ibctransfertypes "github.com/cosmos/cosmos-sdk/x/ibc-transfer/types"
	clienttypes "github.com/cosmos/cosmos-sdk/x/ibc/02-client/types"
	connectiontypes "github.com/cosmos/cosmos-sdk/x/ibc/03-connection/types"
	channeltypes "github.com/cosmos/cosmos-sdk/x/ibc/04-channel/types"
	ibctmtypes "github.com/cosmos/cosmos-sdk/x/ibc/07-tendermint/types"
	commitmenttypes "github.com/cosmos/cosmos-sdk/x/ibc/23-commitment/types"
	host "github.com/cosmos/cosmos-sdk/x/ibc/24-host"
	"github.com/cosmos/cosmos-sdk/x/ibc/exported"
	"github.com/cosmos/cosmos-sdk/x/ibc/testing/mock"
	"github.com/cosmos/cosmos-sdk/x/ibc/types"
	stakingtypes "github.com/cosmos/cosmos-sdk/x/staking/types"
)

const (
	// Default params constants used to create a TM client
	TrustingPeriod  time.Duration = time.Hour * 24 * 7 * 2
	UnbondingPeriod time.Duration = time.Hour * 24 * 7 * 3
	MaxClockDrift   time.Duration = time.Second * 10
	Height                        = 5

<<<<<<< HEAD
	ChannelVersion = ibctransfertypes.Version
	InvalidID      = "&$IDisInvalid"
=======
	DefaultChannelVersion = ibctransfertypes.Version
	InvalidID             = "IDisInvalid"
>>>>>>> d84296a5

	ConnectionIDPrefix = "conn"
	ChannelIDPrefix    = "chan"

	TransferPort = ibctransfertypes.ModuleName
	MockPort     = mock.ModuleName

	// used for testing UpdateClientProposal
	Title       = "title"
	Description = "description"
)

// Default params variables used to create a TM client
var (
	DefaultTrustLevel ibctmtypes.Fraction = ibctmtypes.DefaultTrustLevel
	TestHash                              = tmhash.Sum([]byte("TESTING HASH"))
	TestCoin                              = sdk.NewCoin(sdk.DefaultBondDenom, sdk.NewInt(100))

	ConnectionVersion = connectiontypes.GetCompatibleEncodedVersions()[0]

	MockAcknowledgement = mock.MockAcknowledgement
	MockCommitment      = mock.MockCommitment
)

// TestChain is a testing struct that wraps a simapp with the last TM Header, the current ABCI
// header and the validators of the TestChain. It also contains a field called ChainID. This
// is the clientID that *other* chains use to refer to this TestChain. The SenderAccount
// is used for delivering transactions through the application state.
// NOTE: the actual application uses an empty chain-id for ease of testing.
type TestChain struct {
	t *testing.T

	App           *simapp.SimApp
	ChainID       string
	LastHeader    *ibctmtypes.Header // header for last block height committed
	CurrentHeader tmproto.Header     // header for current block height
	QueryServer   types.QueryServer
	TxConfig      client.TxConfig
	Codec         codec.BinaryMarshaler

	Vals    *tmtypes.ValidatorSet
	Signers []tmtypes.PrivValidator

	senderPrivKey crypto.PrivKey
	SenderAccount authtypes.AccountI

	// IBC specific helpers
	ClientIDs   []string          // ClientID's used on this chain
	Connections []*TestConnection // track connectionID's created for this chain
}

// NewTestChain initializes a new TestChain instance with a single validator set using a
// generated private key. It also creates a sender account to be used for delivering transactions.
//
// The first block height is committed to state in order to allow for client creations on
// counterparty chains. The TestChain will return with a block height starting at 2.
//
// Time management is handled by the Coordinator in order to ensure synchrony between chains.
// Each update of any chain increments the block header time for all chains by 5 seconds.
func NewTestChain(t *testing.T, chainID string) *TestChain {
	// generate validator private/public key
	privVal := mock.NewPV()
	pubKey, err := privVal.GetPubKey()
	require.NoError(t, err)

	// create validator set with single validator
	validator := tmtypes.NewValidator(pubKey, 1)
	valSet := tmtypes.NewValidatorSet([]*tmtypes.Validator{validator})
	signers := []tmtypes.PrivValidator{privVal}

	// generate genesis account
	senderPrivKey := secp256k1.GenPrivKey()
	acc := authtypes.NewBaseAccount(senderPrivKey.PubKey().Address().Bytes(), senderPrivKey.PubKey(), 0, 0)
	balance := banktypes.Balance{
		Address: acc.GetAddress(),
		Coins:   sdk.NewCoins(sdk.NewCoin(sdk.DefaultBondDenom, sdk.NewInt(100000000000000))),
	}

	app := simapp.SetupWithGenesisValSet(t, valSet, []authtypes.GenesisAccount{acc}, balance)

	// create current header and call begin block
	header := tmproto.Header{
		ChainID: chainID,
		Height:  1,
		Time:    globalStartTime,
	}

	txConfig := simapp.MakeEncodingConfig().TxConfig

	// create an account to send transactions from
	chain := &TestChain{
		t:             t,
		ChainID:       chainID,
		App:           app,
		CurrentHeader: header,
		QueryServer:   app.IBCKeeper,
		TxConfig:      txConfig,
		Codec:         app.AppCodec(),
		Vals:          valSet,
		Signers:       signers,
		senderPrivKey: senderPrivKey,
		SenderAccount: acc,
		ClientIDs:     make([]string, 0),
		Connections:   make([]*TestConnection, 0),
	}

	cap := chain.App.IBCKeeper.PortKeeper.BindPort(chain.GetContext(), MockPort)
	err = chain.App.ScopedIBCMockKeeper.ClaimCapability(chain.GetContext(), cap, host.PortPath(MockPort))
	require.NoError(t, err)

	chain.NextBlock()

	return chain
}

// GetContext returns the current context for the application.
func (chain *TestChain) GetContext() sdk.Context {
	return chain.App.BaseApp.NewContext(false, chain.CurrentHeader)
}

// QueryProof performs an abci query with the given key and returns the proto encoded merkle proof
// for the query and the height at which the proof will succeed on a tendermint verifier.
func (chain *TestChain) QueryProof(key []byte) ([]byte, clienttypes.Height) {
	res := chain.App.Query(abci.RequestQuery{
		Path:   fmt.Sprintf("store/%s/key", host.StoreKey),
		Height: chain.App.LastBlockHeight() - 1,
		Data:   key,
		Prove:  true,
	})

	merkleProof := commitmenttypes.MerkleProof{
		Proof: res.ProofOps,
	}

	proof, err := chain.App.AppCodec().MarshalBinaryBare(&merkleProof)
	require.NoError(chain.t, err)

	// proof height + 1 is returned as the proof created corresponds to the height the proof
	// was created in the IAVL tree. Tendermint and subsequently the clients that rely on it
	// have heights 1 above the IAVL tree. Thus we return proof height + 1
	return proof, clienttypes.NewHeight(0, uint64(res.Height)+1)
}

// QueryClientStateProof performs and abci query for a client state
// stored with a given clientID and returns the ClientState along with the proof
func (chain *TestChain) QueryClientStateProof(clientID string) (exported.ClientState, []byte) {
	// retrieve client state to provide proof for
	clientState, found := chain.App.IBCKeeper.ClientKeeper.GetClientState(chain.GetContext(), clientID)
	require.True(chain.t, found)

	clientKey := host.FullKeyClientPath(clientID, host.KeyClientState())
	proofClient, _ := chain.QueryProof(clientKey)

	return clientState, proofClient
}

// QueryConsensusStateProof performs an abci query for a consensus state
// stored on the given clientID. The proof and consensusHeight are returned.
func (chain *TestChain) QueryConsensusStateProof(clientID string) ([]byte, clienttypes.Height) {
	clientState := chain.GetClientState(clientID)

	consensusHeight := clientState.GetLatestHeight().(clienttypes.Height)
	consensusKey := host.FullKeyClientPath(clientID, host.KeyConsensusState(consensusHeight))
	proofConsensus, _ := chain.QueryProof(consensusKey)

	return proofConsensus, consensusHeight
}

// NextBlock sets the last header to the current header and increments the current header to be
// at the next block height. It does not update the time as that is handled by the Coordinator.
//
// CONTRACT: this function must only be called after app.Commit() occurs
func (chain *TestChain) NextBlock() {
	// set the last header to the current header
	chain.LastHeader = chain.CreateTMClientHeader()

	// increment the current header
	chain.CurrentHeader = tmproto.Header{
		ChainID: chain.ChainID,
		Height:  chain.App.LastBlockHeight() + 1,
		AppHash: chain.App.LastCommitID().Hash,
		// NOTE: the time is increased by the coordinator to maintain time synchrony amongst
		// chains.
		Time:               chain.CurrentHeader.Time,
		ValidatorsHash:     chain.Vals.Hash(),
		NextValidatorsHash: chain.Vals.Hash(),
	}

	chain.App.BeginBlock(abci.RequestBeginBlock{Header: chain.CurrentHeader})

}

// sendMsgs delivers a transaction through the application without returning the result.
func (chain *TestChain) sendMsgs(msgs ...sdk.Msg) error {
	_, err := chain.SendMsgs(msgs...)
	return err
}

// SendMsgs delivers a transaction through the application. It updates the senders sequence
// number and updates the TestChain's headers. It returns the result and error if one
// occurred.
func (chain *TestChain) SendMsgs(msgs ...sdk.Msg) (*sdk.Result, error) {
	_, r, err := simapp.SignCheckDeliver(
		chain.t,
		chain.TxConfig,
		chain.App.BaseApp,
		chain.GetContext().BlockHeader(),
		msgs,
		chain.ChainID,
		[]uint64{chain.SenderAccount.GetAccountNumber()},
		[]uint64{chain.SenderAccount.GetSequence()},
		true, true, chain.senderPrivKey,
	)
	if err != nil {
		return nil, err
	}

	// SignCheckDeliver calls app.Commit()
	chain.NextBlock()

	// increment sequence for successful transaction execution
	chain.SenderAccount.SetSequence(chain.SenderAccount.GetSequence() + 1)

	return r, nil
}

// GetClientState retrieves the client state for the provided clientID. The client is
// expected to exist otherwise testing will fail.
func (chain *TestChain) GetClientState(clientID string) exported.ClientState {
	clientState, found := chain.App.IBCKeeper.ClientKeeper.GetClientState(chain.GetContext(), clientID)
	require.True(chain.t, found)

	return clientState
}

// GetConsensusState retrieves the consensus state for the provided clientID and height.
// It will return a success boolean depending on if consensus state exists or not.
func (chain *TestChain) GetConsensusState(clientID string, height exported.Height) (exported.ConsensusState, bool) {
	return chain.App.IBCKeeper.ClientKeeper.GetClientConsensusState(chain.GetContext(), clientID, height)
}

// GetValsAtHeight will return the validator set of the chain at a given height. It will return
// a success boolean depending on if the validator set exists or not at that height.
func (chain *TestChain) GetValsAtHeight(height int64) (*tmtypes.ValidatorSet, bool) {
	histInfo, ok := chain.App.StakingKeeper.GetHistoricalInfo(chain.GetContext(), height)
	if !ok {
		return nil, false
	}

	valSet := stakingtypes.Validators(histInfo.Valset)
	return tmtypes.NewValidatorSet(valSet.ToTmValidators()), true
}

// GetConnection retrieves an IBC Connection for the provided TestConnection. The
// connection is expected to exist otherwise testing will fail.
func (chain *TestChain) GetConnection(testConnection *TestConnection) connectiontypes.ConnectionEnd {
	connection, found := chain.App.IBCKeeper.ConnectionKeeper.GetConnection(chain.GetContext(), testConnection.ID)
	require.True(chain.t, found)

	return connection
}

// GetChannel retrieves an IBC Channel for the provided TestChannel. The channel
// is expected to exist otherwise testing will fail.
func (chain *TestChain) GetChannel(testChannel TestChannel) channeltypes.Channel {
	channel, found := chain.App.IBCKeeper.ChannelKeeper.GetChannel(chain.GetContext(), testChannel.PortID, testChannel.ID)
	require.True(chain.t, found)

	return channel
}

// GetAcknowledgement retrieves an acknowledgement for the provided packet. If the
// acknowledgement does not exist then testing will fail.
func (chain *TestChain) GetAcknowledgement(packet exported.PacketI) []byte {
	ack, found := chain.App.IBCKeeper.ChannelKeeper.GetPacketAcknowledgement(chain.GetContext(), packet.GetDestPort(), packet.GetDestChannel(), packet.GetSequence())
	require.True(chain.t, found)

	return ack
}

// GetPrefix returns the prefix for used by a chain in connection creation
func (chain *TestChain) GetPrefix() commitmenttypes.MerklePrefix {
	return commitmenttypes.NewMerklePrefix(chain.App.IBCKeeper.ConnectionKeeper.GetCommitmentPrefix().Bytes())
}

// NewClientID appends a new clientID string in the format:
// ClientFor<counterparty-chain-id><index>
func (chain *TestChain) NewClientID(counterpartyChainID string) string {
	clientID := "client" + strconv.Itoa(len(chain.ClientIDs)) + "For" + counterpartyChainID
	chain.ClientIDs = append(chain.ClientIDs, clientID)
	return clientID
}

// AddTestConnection appends a new TestConnection which contains references
// to the connection id, client id and counterparty client id.
func (chain *TestChain) AddTestConnection(clientID, counterpartyClientID string) *TestConnection {
	conn := chain.ConstructNextTestConnection(clientID, counterpartyClientID)

	chain.Connections = append(chain.Connections, conn)
	return conn
}

// ConstructNextTestConnection constructs the next test connection to be
// created given a clientID and counterparty clientID. The connection id
// format: <chainID>-conn<index>
func (chain *TestChain) ConstructNextTestConnection(clientID, counterpartyClientID string) *TestConnection {
	connectionID := fmt.Sprintf("%s-%s%d", chain.ChainID, ConnectionIDPrefix, len(chain.Connections))
	return &TestConnection{
		ID:                   connectionID,
		ClientID:             clientID,
		NextChannelVersion:   DefaultChannelVersion,
		CounterpartyClientID: counterpartyClientID,
	}
}

// GetFirstTestConnection returns the first test connection for a given clientID.
// The connection may or may not exist in the chain state.
func (chain *TestChain) GetFirstTestConnection(clientID, counterpartyClientID string) *TestConnection {
	if len(chain.Connections) > 0 {
		return chain.Connections[0]
	}

	return chain.ConstructNextTestConnection(clientID, counterpartyClientID)
}

// ConstructMsgCreateClient constructs a message to create a new client state (tendermint or solomachine).
// NOTE: a solo machine client will be created with an empty diversifier.
func (chain *TestChain) ConstructMsgCreateClient(counterparty *TestChain, clientID string, clientType string) *clienttypes.MsgCreateClient {
	var (
		clientState    exported.ClientState
		consensusState exported.ConsensusState
	)

	switch clientType {
	case exported.ClientTypeTendermint:
		height := counterparty.LastHeader.GetHeight().(clienttypes.Height)
		clientState = ibctmtypes.NewClientState(
			counterparty.ChainID, DefaultTrustLevel, TrustingPeriod, UnbondingPeriod, MaxClockDrift,
			height, commitmenttypes.GetSDKSpecs(),
			false, false,
		)
		consensusState = counterparty.LastHeader.ConsensusState()
	case exported.ClientTypeSoloMachine:
		solo := NewSolomachine(chain.t, chain.Codec, clientID, "")
		clientState = solo.ClientState()
		consensusState = solo.ConsensusState()
	default:
		chain.t.Fatalf("unsupported client state type %s", clientType)
	}

	msg, err := clienttypes.NewMsgCreateClient(
		clientID, clientState, consensusState, chain.SenderAccount.GetAddress(),
	)
	require.NoError(chain.t, err)
	return msg
}

// CreateTMClient will construct and execute a 07-tendermint MsgCreateClient. A counterparty
// client will be created on the (target) chain.
func (chain *TestChain) CreateTMClient(counterparty *TestChain, clientID string) error {
	// construct MsgCreateClient using counterparty
	msg := chain.ConstructMsgCreateClient(counterparty, clientID, exported.ClientTypeTendermint)
	return chain.sendMsgs(msg)
}

// UpdateTMClient will construct and execute a 07-tendermint MsgUpdateClient. The counterparty
// client will be updated on the (target) chain. UpdateTMClient mocks the relayer flow
// necessary for updating a Tendermint client.
func (chain *TestChain) UpdateTMClient(counterparty *TestChain, clientID string) error {
	header, err := chain.ConstructUpdateTMClientHeader(counterparty, clientID)
	require.NoError(chain.t, err)

	msg, err := clienttypes.NewMsgUpdateClient(
		clientID, header,
		chain.SenderAccount.GetAddress(),
	)
	require.NoError(chain.t, err)

	return chain.sendMsgs(msg)
}

// ConstructUpdateTMClientHeader will construct a valid 07-tendermint Header to update the
// light client on the source chain.
func (chain *TestChain) ConstructUpdateTMClientHeader(counterparty *TestChain, clientID string) (*ibctmtypes.Header, error) {
	header := counterparty.LastHeader
	// Relayer must query for LatestHeight on client to get TrustedHeight
	trustedHeight := chain.GetClientState(clientID).GetLatestHeight().(clienttypes.Height)
	var (
		tmTrustedVals *tmtypes.ValidatorSet
		ok            bool
	)
	// Once we get TrustedHeight from client, we must query the validators from the counterparty chain
	// If the LatestHeight == LastHeader.Height, then TrustedValidators are current validators
	// If LatestHeight < LastHeader.Height, we can query the historical validator set from HistoricalInfo
	if trustedHeight == counterparty.LastHeader.GetHeight() {
		tmTrustedVals = counterparty.Vals
	} else {
		// NOTE: We need to get validators from counterparty at height: trustedHeight+1
		// since the last trusted validators for a header at height h
		// is the NextValidators at h+1 committed to in header h by
		// NextValidatorsHash
		tmTrustedVals, ok = counterparty.GetValsAtHeight(int64(trustedHeight.EpochHeight + 1))
		if !ok {
			return nil, sdkerrors.Wrapf(ibctmtypes.ErrInvalidHeaderHeight, "could not retrieve trusted validators at trustedHeight: %d", trustedHeight)
		}
	}
	// inject trusted fields into last header
	// for now assume epoch number is 0
	header.TrustedHeight = trustedHeight

	trustedVals, err := tmTrustedVals.ToProto()
	if err != nil {
		return nil, err
	}
	header.TrustedValidators = trustedVals

	return header, nil

}

// ExpireClient fast forwards the chain's block time by the provided amount of time which will
// expire any clients with a trusting period less than or equal to this amount of time.
func (chain *TestChain) ExpireClient(amount time.Duration) {
	chain.CurrentHeader.Time = chain.CurrentHeader.Time.Add(amount)
}

// CreateTMClientHeader creates a TM header to update the TM client.
func (chain *TestChain) CreateTMClientHeader() *ibctmtypes.Header {
	vsetHash := chain.Vals.Hash()
	tmHeader := tmtypes.Header{
		Version:            version.Consensus{Block: 2, App: 2},
		ChainID:            chain.ChainID,
		Height:             chain.CurrentHeader.Height,
		Time:               chain.CurrentHeader.Time,
		LastBlockID:        MakeBlockID(make([]byte, tmhash.Size), 10_000, make([]byte, tmhash.Size)),
		LastCommitHash:     chain.App.LastCommitID().Hash,
		DataHash:           tmhash.Sum([]byte("data_hash")),
		ValidatorsHash:     vsetHash,
		NextValidatorsHash: vsetHash,
		ConsensusHash:      tmhash.Sum([]byte("consensus_hash")),
		AppHash:            chain.CurrentHeader.AppHash,
		LastResultsHash:    tmhash.Sum([]byte("last_results_hash")),
		EvidenceHash:       tmhash.Sum([]byte("evidence_hash")),
		ProposerAddress:    chain.Vals.Proposer.Address,
	}
	hhash := tmHeader.Hash()

	blockID := MakeBlockID(hhash, 3, tmhash.Sum([]byte("part_set")))

	voteSet := tmtypes.NewVoteSet(chain.ChainID, chain.CurrentHeader.Height, 1, tmproto.PrecommitType, chain.Vals)

	commit, err := tmtypes.MakeCommit(blockID, chain.CurrentHeader.Height, 1, voteSet, chain.Signers, chain.CurrentHeader.Time)
	require.NoError(chain.t, err)

	signedHeader := &tmproto.SignedHeader{
		Header: tmHeader.ToProto(),
		Commit: commit.ToProto(),
	}

	valSet, err := chain.Vals.ToProto()
	if err != nil {
		panic(err)
	}

	// Do not set trusted field here, these fields can be inserted before relaying messages to a client.
	// The relayer is responsible for querying client and injecting appropriate trusted fields.
	return &ibctmtypes.Header{
		SignedHeader: signedHeader,
		ValidatorSet: valSet,
	}
}

// MakeBlockID copied unimported test functions from tmtypes to use them here
func MakeBlockID(hash []byte, partSetSize uint32, partSetHash []byte) tmtypes.BlockID {
	return tmtypes.BlockID{
		Hash: hash,
		PartSetHeader: tmtypes.PartSetHeader{
			Total: partSetSize,
			Hash:  partSetHash,
		},
	}
}

// ConnectionOpenInit will construct and execute a MsgConnectionOpenInit.
func (chain *TestChain) ConnectionOpenInit(
	counterparty *TestChain,
	connection, counterpartyConnection *TestConnection,
) error {
	msg := connectiontypes.NewMsgConnectionOpenInit(
		connection.ID, connection.ClientID,
		counterpartyConnection.ID, connection.CounterpartyClientID,
		counterparty.GetPrefix(),
		chain.SenderAccount.GetAddress(),
	)
	return chain.sendMsgs(msg)
}

// ConnectionOpenTry will construct and execute a MsgConnectionOpenTry.
func (chain *TestChain) ConnectionOpenTry(
	counterparty *TestChain,
	connection, counterpartyConnection *TestConnection,
) error {
	counterpartyClient, proofClient := counterparty.QueryClientStateProof(counterpartyConnection.ClientID)

	connectionKey := host.KeyConnection(counterpartyConnection.ID)
	proofInit, proofHeight := counterparty.QueryProof(connectionKey)

	proofConsensus, consensusHeight := counterparty.QueryConsensusStateProof(counterpartyConnection.ClientID)

	msg := connectiontypes.NewMsgConnectionOpenTry(
		connection.ID, connection.ClientID,
		counterpartyConnection.ID, counterpartyConnection.ClientID,
		counterpartyClient, counterparty.GetPrefix(), []string{ConnectionVersion},
		proofInit, proofClient, proofConsensus,
		proofHeight, consensusHeight,
		chain.SenderAccount.GetAddress(),
	)
	return chain.sendMsgs(msg)
}

// ConnectionOpenAck will construct and execute a MsgConnectionOpenAck.
func (chain *TestChain) ConnectionOpenAck(
	counterparty *TestChain,
	connection, counterpartyConnection *TestConnection,
) error {
	counterpartyClient, proofClient := counterparty.QueryClientStateProof(counterpartyConnection.ClientID)

	connectionKey := host.KeyConnection(counterpartyConnection.ID)
	proofTry, proofHeight := counterparty.QueryProof(connectionKey)

	proofConsensus, consensusHeight := counterparty.QueryConsensusStateProof(counterpartyConnection.ClientID)

	msg := connectiontypes.NewMsgConnectionOpenAck(
		connection.ID, counterpartyClient,
		proofTry, proofClient, proofConsensus,
		proofHeight, consensusHeight,
		ConnectionVersion,
		chain.SenderAccount.GetAddress(),
	)
	return chain.sendMsgs(msg)
}

// ConnectionOpenConfirm will construct and execute a MsgConnectionOpenConfirm.
func (chain *TestChain) ConnectionOpenConfirm(
	counterparty *TestChain,
	connection, counterpartyConnection *TestConnection,
) error {
	connectionKey := host.KeyConnection(counterpartyConnection.ID)
	proof, height := counterparty.QueryProof(connectionKey)

	msg := connectiontypes.NewMsgConnectionOpenConfirm(
		connection.ID,
		proof, height,
		chain.SenderAccount.GetAddress(),
	)
	return chain.sendMsgs(msg)
}

// CreatePortCapability binds and claims a capability for the given portID if it does not
// already exist. This function will fail testing on any resulting error.
// NOTE: only creation of a capbility for a transfer or mock port is supported
// Other applications must bind to the port in InitGenesis or modify this code.
func (chain *TestChain) CreatePortCapability(portID string) {
	// check if the portId is already binded, if not bind it
	_, ok := chain.App.ScopedIBCKeeper.GetCapability(chain.GetContext(), host.PortPath(portID))
	if !ok {
		// create capability using the IBC capability keeper
		cap, err := chain.App.ScopedIBCKeeper.NewCapability(chain.GetContext(), host.PortPath(portID))
		require.NoError(chain.t, err)

		switch portID {
		case MockPort:
			// claim capability using the mock capability keeper
			err = chain.App.ScopedIBCMockKeeper.ClaimCapability(chain.GetContext(), cap, host.PortPath(portID))
			require.NoError(chain.t, err)
		case TransferPort:
			// claim capability using the transfer capability keeper
			err = chain.App.ScopedTransferKeeper.ClaimCapability(chain.GetContext(), cap, host.PortPath(portID))
			require.NoError(chain.t, err)
		default:
			panic(fmt.Sprintf("unsupported ibc testing package port ID %s", portID))
		}
	}

	chain.App.Commit()

	chain.NextBlock()
}

// GetPortCapability returns the port capability for the given portID. The capability must
// exist, otherwise testing will fail.
func (chain *TestChain) GetPortCapability(portID string) *capabilitytypes.Capability {
	cap, ok := chain.App.ScopedIBCKeeper.GetCapability(chain.GetContext(), host.PortPath(portID))
	require.True(chain.t, ok)

	return cap
}

// CreateChannelCapability binds and claims a capability for the given portID and channelID
// if it does not already exist. This function will fail testing on any resulting error.
func (chain *TestChain) CreateChannelCapability(portID, channelID string) {
	capName := host.ChannelCapabilityPath(portID, channelID)
	// check if the portId is already binded, if not bind it
	_, ok := chain.App.ScopedIBCKeeper.GetCapability(chain.GetContext(), capName)
	if !ok {
		cap, err := chain.App.ScopedIBCKeeper.NewCapability(chain.GetContext(), capName)
		require.NoError(chain.t, err)
		err = chain.App.ScopedTransferKeeper.ClaimCapability(chain.GetContext(), cap, capName)
		require.NoError(chain.t, err)
	}

	chain.App.Commit()

	chain.NextBlock()
}

// GetChannelCapability returns the channel capability for the given portID and channelID.
// The capability must exist, otherwise testing will fail.
func (chain *TestChain) GetChannelCapability(portID, channelID string) *capabilitytypes.Capability {
	cap, ok := chain.App.ScopedIBCKeeper.GetCapability(chain.GetContext(), host.ChannelCapabilityPath(portID, channelID))
	require.True(chain.t, ok)

	return cap
}

// ChanOpenInit will construct and execute a MsgChannelOpenInit.
func (chain *TestChain) ChanOpenInit(
	ch, counterparty TestChannel,
	order channeltypes.Order,
	connectionID string,
) error {
	msg := channeltypes.NewMsgChannelOpenInit(
		ch.PortID, ch.ID,
		ch.Version, order, []string{connectionID},
		counterparty.PortID, counterparty.ID,
		chain.SenderAccount.GetAddress(),
	)
	return chain.sendMsgs(msg)
}

// ChanOpenTry will construct and execute a MsgChannelOpenTry.
func (chain *TestChain) ChanOpenTry(
	counterparty *TestChain,
	ch, counterpartyCh TestChannel,
	order channeltypes.Order,
	connectionID string,
) error {
	proof, height := counterparty.QueryProof(host.KeyChannel(counterpartyCh.PortID, counterpartyCh.ID))

	msg := channeltypes.NewMsgChannelOpenTry(
		ch.PortID, ch.ID,
		ch.Version, order, []string{connectionID},
		counterpartyCh.PortID, counterpartyCh.ID,
		counterpartyCh.Version,
		proof, height,
		chain.SenderAccount.GetAddress(),
	)
	return chain.sendMsgs(msg)
}

// ChanOpenAck will construct and execute a MsgChannelOpenAck.
func (chain *TestChain) ChanOpenAck(
	counterparty *TestChain,
	ch, counterpartyCh TestChannel,
) error {
	proof, height := counterparty.QueryProof(host.KeyChannel(counterpartyCh.PortID, counterpartyCh.ID))

	msg := channeltypes.NewMsgChannelOpenAck(
		ch.PortID, ch.ID,
		counterpartyCh.Version,
		proof, height,
		chain.SenderAccount.GetAddress(),
	)
	return chain.sendMsgs(msg)
}

// ChanOpenConfirm will construct and execute a MsgChannelOpenConfirm.
func (chain *TestChain) ChanOpenConfirm(
	counterparty *TestChain,
	ch, counterpartyCh TestChannel,
) error {
	proof, height := counterparty.QueryProof(host.KeyChannel(counterpartyCh.PortID, counterpartyCh.ID))

	msg := channeltypes.NewMsgChannelOpenConfirm(
		ch.PortID, ch.ID,
		proof, height,
		chain.SenderAccount.GetAddress(),
	)
	return chain.sendMsgs(msg)
}

// ChanCloseInit will construct and execute a MsgChannelCloseInit.
//
// NOTE: does not work with ibc-transfer module
func (chain *TestChain) ChanCloseInit(
	counterparty *TestChain,
	channel TestChannel,
) error {
	msg := channeltypes.NewMsgChannelCloseInit(
		channel.PortID, channel.ID,
		chain.SenderAccount.GetAddress(),
	)
	return chain.sendMsgs(msg)
}

// GetPacketData returns a ibc-transfer marshalled packet to be used for
// callback testing.
func (chain *TestChain) GetPacketData(counterparty *TestChain) []byte {
	packet := ibctransfertypes.FungibleTokenPacketData{
		Denom:    TestCoin.Denom,
		Amount:   TestCoin.Amount.Uint64(),
		Sender:   chain.SenderAccount.GetAddress().String(),
		Receiver: counterparty.SenderAccount.GetAddress().String(),
	}

	return packet.GetBytes()
}

// SendPacket simulates sending a packet through the channel keeper. No message needs to be
// passed since this call is made from a module.
func (chain *TestChain) SendPacket(
	packet exported.PacketI,
) error {
	channelCap := chain.GetChannelCapability(packet.GetSourcePort(), packet.GetSourceChannel())

	// no need to send message, acting as a module
	err := chain.App.IBCKeeper.ChannelKeeper.SendPacket(chain.GetContext(), channelCap, packet)
	if err != nil {
		return err
	}

	// commit changes
	chain.App.Commit()
	chain.NextBlock()

	return nil
}

// ReceiveExecuted simulates receiving and writing an acknowledgement to the chain.
func (chain *TestChain) ReceiveExecuted(
	packet exported.PacketI,
) error {
	channelCap := chain.GetChannelCapability(packet.GetDestPort(), packet.GetDestChannel())

	// no need to send message, acting as a handler
	err := chain.App.IBCKeeper.ChannelKeeper.ReceiveExecuted(chain.GetContext(), channelCap, packet, TestHash)
	if err != nil {
		return err
	}

	// commit changes
	chain.App.Commit()
	chain.NextBlock()

	return nil
}

// AcknowledgementExecuted simulates deleting a packet commitment with the
// given packet sequence.
func (chain *TestChain) AcknowledgementExecuted(
	packet exported.PacketI,
) error {
	channelCap := chain.GetChannelCapability(packet.GetSourcePort(), packet.GetSourceChannel())

	// no need to send message, acting as a handler
	err := chain.App.IBCKeeper.ChannelKeeper.AcknowledgementExecuted(chain.GetContext(), channelCap, packet)
	if err != nil {
		return err
	}

	// commit changes
	chain.App.Commit()
	chain.NextBlock()

	return nil
}<|MERGE_RESOLUTION|>--- conflicted
+++ resolved
@@ -43,13 +43,8 @@
 	MaxClockDrift   time.Duration = time.Second * 10
 	Height                        = 5
 
-<<<<<<< HEAD
-	ChannelVersion = ibctransfertypes.Version
-	InvalidID      = "&$IDisInvalid"
-=======
 	DefaultChannelVersion = ibctransfertypes.Version
-	InvalidID             = "IDisInvalid"
->>>>>>> d84296a5
+	InvalidID             = "&$IDisInvalid"
 
 	ConnectionIDPrefix = "conn"
 	ChannelIDPrefix    = "chan"
