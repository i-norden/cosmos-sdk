package cli

import (
	"encoding/json"
	"fmt"
	"sort"
	"time"

	"github.com/pkg/errors"
	"github.com/spf13/cobra"
	tmtypes "github.com/tendermint/tendermint/types"

	"github.com/cosmos/cosmos-sdk/client"
	sdk "github.com/cosmos/cosmos-sdk/types"
	"github.com/cosmos/cosmos-sdk/version"
	v036 "github.com/cosmos/cosmos-sdk/x/genutil/legacy/v0_36"
	v038 "github.com/cosmos/cosmos-sdk/x/genutil/legacy/v0_38"
	v039 "github.com/cosmos/cosmos-sdk/x/genutil/legacy/v0_39"
	v040 "github.com/cosmos/cosmos-sdk/x/genutil/legacy/v0_40"
	"github.com/cosmos/cosmos-sdk/x/genutil/types"
)

const (
	flagGenesisTime = "genesis-time"
	flagChainID     = "chain-id"
)

// Allow applications to extend and modify the migration process.
//
// Ref: https://github.com/cosmos/cosmos-sdk/issues/5041
var migrationMap = types.MigrationMap{
	"v0.36": v036.Migrate,
	"v0.38": v038.Migrate, // NOTE: v0.37 and v0.38 are genesis compatible
	"v0.39": v039.Migrate,
	"v0.40": v040.Migrate,
}

// GetMigrationCallback returns a MigrationCallback for a given version.
func GetMigrationCallback(version string) types.MigrationCallback {
	return migrationMap[version]
}

// GetMigrationVersions get all migration version in a sorted slice.
func GetMigrationVersions() []string {
	versions := make([]string, len(migrationMap))

	var i int

	for version := range migrationMap {
		versions[i] = version
		i++
	}

	sort.Strings(versions)

	return versions
}

// MigrateGenesisCmd returns a command to execute genesis state migration.
func MigrateGenesisCmd() *cobra.Command {
	cmd := &cobra.Command{
		Use:   "migrate [target-version] [genesis-file]",
		Short: "Migrate genesis to a specified target version",
		Long: fmt.Sprintf(`Migrate the source genesis into the target version and print to STDOUT.

Example:
$ %s migrate v0.36 /path/to/genesis.json --chain-id=cosmoshub-3 --genesis-time=2019-04-22T17:00:00Z
`, version.AppName),
		Args: cobra.ExactArgs(2),
		RunE: func(cmd *cobra.Command, args []string) error {
			clientCtx := client.GetClientContextFromCmd(cmd)
			legacyAmino := clientCtx.LegacyAmino

			var err error

			target := args[0]
			importGenesis := args[1]

			genDoc, err := tmtypes.GenesisDocFromFile(importGenesis)
			if err != nil {
				return errors.Wrapf(err, "failed to read genesis document from file %s", importGenesis)
			}

			var initialState types.AppMap
			if err := legacyAmino.UnmarshalJSON(genDoc.AppState, &initialState); err != nil {
				return errors.Wrap(err, "failed to JSON unmarshal initial genesis state")
			}

			migrationFunc := GetMigrationCallback(target)
			if migrationFunc == nil {
				return fmt.Errorf("unknown migration function for version: %s", target)
			}

			// TODO: handler error from migrationFunc call
			newGenState := migrationFunc(initialState)

			genDoc.AppState, err = legacyAmino.MarshalJSON(newGenState)
			if err != nil {
				return errors.Wrap(err, "failed to JSON marshal migrated genesis state")
			}

			genesisTime, _ := cmd.Flags().GetString(flagGenesisTime)
			if genesisTime != "" {
				var t time.Time

				err := t.UnmarshalText([]byte(genesisTime))
				if err != nil {
					return errors.Wrap(err, "failed to unmarshal genesis time")
				}

				genDoc.GenesisTime = t
			}

			chainID, _ := cmd.Flags().GetString(flagChainID)
			if chainID != "" {
				genDoc.ChainID = chainID
			}

<<<<<<< HEAD
			bz, err := codec.MarshalJSONIndent(legacyAmino, genDoc)
=======
			bz, err := json.MarshalIndent(genDoc, "", " ")
>>>>>>> c25b3b9c
			if err != nil {
				return errors.Wrap(err, "failed to marshal genesis doc")
			}

			sortedBz, err := sdk.SortJSON(bz)
			if err != nil {
				return errors.Wrap(err, "failed to sort JSON genesis doc")
			}

			fmt.Println(string(sortedBz))
			return nil
		},
	}

	cmd.Flags().String(flagGenesisTime, "", "override genesis_time with this flag")
	cmd.Flags().String(flagChainID, "", "override chain_id with this flag")

	return cmd
}<|MERGE_RESOLUTION|>--- conflicted
+++ resolved
@@ -116,11 +116,7 @@
 				genDoc.ChainID = chainID
 			}
 
-<<<<<<< HEAD
-			bz, err := codec.MarshalJSONIndent(legacyAmino, genDoc)
-=======
 			bz, err := json.MarshalIndent(genDoc, "", " ")
->>>>>>> c25b3b9c
 			if err != nil {
 				return errors.Wrap(err, "failed to marshal genesis doc")
 			}
