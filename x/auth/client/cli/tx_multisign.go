package cli

import (
	"bufio"
	"fmt"
	"io/ioutil"
	"os"
	"strings"

	"github.com/cosmos/cosmos-sdk/client/tx"
	"github.com/cosmos/cosmos-sdk/codec"
	types2 "github.com/cosmos/cosmos-sdk/types/tx"

	"github.com/spf13/cobra"
	"github.com/spf13/viper"

	"github.com/tendermint/tendermint/crypto/multisig"

	"github.com/cosmos/cosmos-sdk/client"
	"github.com/cosmos/cosmos-sdk/client/flags"
	"github.com/cosmos/cosmos-sdk/crypto/keyring"
	sdk "github.com/cosmos/cosmos-sdk/types"
	"github.com/cosmos/cosmos-sdk/version"
	authclient "github.com/cosmos/cosmos-sdk/x/auth/client"
	"github.com/cosmos/cosmos-sdk/x/auth/types"
)

// GetSignCommand returns the sign command
func GetMultiSignCommand(ctx context.CLIContext) *cobra.Command {
	cmd := &cobra.Command{
		Use:   "multisign [file] [name] [[signature]...]",
		Short: "Generate multisig signatures for transactions generated offline",
		Long: strings.TrimSpace(
			fmt.Sprintf(`Sign transactions created with the --generate-only flag that require multisig signatures.

Read signature(s) from [signature] file(s), generate a multisig signature compliant to the
multisig key [name], and attach it to the transaction read from [file].

Example:
$ %s multisign transaction.json k1k2k3 k1sig.json k2sig.json k3sig.json

If the flag --signature-only flag is on, it outputs a JSON representation
of the generated signature only.

The --offline flag makes sure that the client will not reach out to an external node.
Thus account number or sequence number lookups will not be performed and it is
recommended to set such parameters manually.
`,
				version.ClientName,
			),
		),
		RunE: makeMultiSignCmd(ctx),
		Args: cobra.MinimumNArgs(3),
	}

	cmd.Flags().Bool(flagSigOnly, false, "Print only the generated signature, then exit")
	cmd.Flags().String(flagOutfile, "", "The document will be written to the given file instead of STDOUT")

	// Add the flags here and return the command
	return flags.PostCommands(cmd)[0]
}

func makeMultiSignCmd(cliCtx context.CLIContext) func(cmd *cobra.Command, args []string) error {
	return func(cmd *cobra.Command, args []string) (err error) {
<<<<<<< HEAD
		stdTx, err := client.ReadTxFromFile(cliCtx, args[0])
=======
		stdTx, err := authclient.ReadStdTxFromFile(cdc, args[0])
>>>>>>> 39f53ac2
		if err != nil {
			return
		}

		inBuf := bufio.NewReader(cmd.InOrStdin())
		kb, err := keyring.New(sdk.KeyringServiceName(),
			viper.GetString(flags.FlagKeyringBackend), viper.GetString(flags.FlagHome), inBuf)
		if err != nil {
			return
		}

		multisigInfo, err := kb.Key(args[1])
		if err != nil {
			return
		}
		if multisigInfo.GetType() != keyring.TypeMulti {
			return fmt.Errorf("%q must be of type %s: %s", args[1], keyring.TypeMulti, multisigInfo.GetType())
		}

		multisigPub := multisigInfo.GetPubKey().(multisig.PubKeyMultisigThreshold)
		multisigSig := multisig.NewMultisig(len(multisigPub.PubKeys))
<<<<<<< HEAD
		cliCtx := cliCtx.InitWithInput(inBuf)
		txBldr := tx.NewFactoryFromCLI(inBuf)
=======
		clientCtx := client.NewContextWithInput(inBuf).WithCodec(cdc)
		txBldr := types.NewTxBuilderFromCLI(inBuf)
>>>>>>> 39f53ac2

		if !clientCtx.Offline {
			accnum, seq, err := types.NewAccountRetriever(authclient.Codec).GetAccountNumberSequence(clientCtx, multisigInfo.GetAddress())
			if err != nil {
				return err
			}

			txBldr = txBldr.WithAccountNumber(accnum).WithSequence(seq)
		}

		feeTx := stdTx.(types2.FeeTx)
		fee := types.StdFee{
			Amount: feeTx.GetFee(),
			Gas:    feeTx.GetGas(),
		}

		memoTx := stdTx.(types2.TxWithMemo)

		// read each signature and add it to the multisig if valid
		for i := 2; i < len(args); i++ {
			stdSig, err := readAndUnmarshalStdSignature(cliCtx, args[i])
			if err != nil {
				return err
			}

			// Validate each signature
			sigBytes := types.StdSignBytes(
				txBldr.ChainID(), txBldr.AccountNumber(), txBldr.Sequence(),
				fee, stdTx.GetMsgs(), memoTx.GetMemo(),
			)
			if ok := stdSig.GetPubKey().VerifyBytes(sigBytes, stdSig.Signature); !ok {
				return fmt.Errorf("couldn't verify signature")
			}
			if err := multisigSig.AddSignatureFromPubKey(stdSig.Signature, stdSig.GetPubKey(), multisigPub.PubKeys); err != nil {
				return err
			}
		}

		newStdSig := types.StdSignature{Signature: cliCtx.Codec.MustMarshalBinaryBare(multisigSig), PubKey: multisigPub.Bytes()} //nolint:staticcheck
		newTx := types.NewStdTx(stdTx.GetMsgs(), fee, []types.StdSignature{newStdSig}, memoTx.GetMemo())                         //nolint:staticcheck

		sigOnly := viper.GetBool(flagSigOnly)
		var json []byte
		switch {
<<<<<<< HEAD
		case sigOnly && cliCtx.Indent:
			json, err = codec.MarshalJSONIndent(cliCtx.JSONMarshaler, newTx.Signatures[0])
		case sigOnly && !cliCtx.Indent:
			json, err = cliCtx.JSONMarshaler.MarshalJSON(newTx.Signatures[0])
		case !sigOnly && cliCtx.Indent:
			json, err = codec.MarshalJSONIndent(cliCtx.JSONMarshaler, newTx)
=======
		case sigOnly && clientCtx.Indent:
			json, err = cdc.MarshalJSONIndent(newTx.Signatures[0], "", "  ")
		case sigOnly && !clientCtx.Indent:
			json, err = cdc.MarshalJSON(newTx.Signatures[0])
		case !sigOnly && clientCtx.Indent:
			json, err = cdc.MarshalJSONIndent(newTx, "", "  ")
>>>>>>> 39f53ac2
		default:
			json, err = cliCtx.JSONMarshaler.MarshalJSON(newTx)
		}
		if err != nil {
			return err
		}

		if viper.GetString(flagOutfile) == "" {
			fmt.Printf("%s\n", json)
			return
		}

		fp, err := os.OpenFile(
			viper.GetString(flagOutfile), os.O_RDWR|os.O_CREATE|os.O_TRUNC, 0644,
		)
		if err != nil {
			return err
		}
		defer fp.Close()

		fmt.Fprintf(fp, "%s\n", json)

		return
	}
}

func readAndUnmarshalStdSignature(cliContext context.CLIContext, filename string) (stdSig types.StdSignature, err error) { //nolint:staticcheck
	var bytes []byte
	if bytes, err = ioutil.ReadFile(filename); err != nil {
		return
	}
	if err = cliContext.JSONMarshaler.UnmarshalJSON(bytes, &stdSig); err != nil {
		return
	}
	return
}<|MERGE_RESOLUTION|>--- conflicted
+++ resolved
@@ -60,13 +60,9 @@
 	return flags.PostCommands(cmd)[0]
 }
 
-func makeMultiSignCmd(cliCtx context.CLIContext) func(cmd *cobra.Command, args []string) error {
+func makeMultiSignCmd(clientCtx client.Context) func(cmd *cobra.Command, args []string) error {
 	return func(cmd *cobra.Command, args []string) (err error) {
-<<<<<<< HEAD
-		stdTx, err := client.ReadTxFromFile(cliCtx, args[0])
-=======
-		stdTx, err := authclient.ReadStdTxFromFile(cdc, args[0])
->>>>>>> 39f53ac2
+		stdTx, err := authclient.ReadTxFromFile(clientCtx, args[0])
 		if err != nil {
 			return
 		}
@@ -88,13 +84,8 @@
 
 		multisigPub := multisigInfo.GetPubKey().(multisig.PubKeyMultisigThreshold)
 		multisigSig := multisig.NewMultisig(len(multisigPub.PubKeys))
-<<<<<<< HEAD
-		cliCtx := cliCtx.InitWithInput(inBuf)
+		clientCtx := clientCtx.InitWithInput(inBuf)
 		txBldr := tx.NewFactoryFromCLI(inBuf)
-=======
-		clientCtx := client.NewContextWithInput(inBuf).WithCodec(cdc)
-		txBldr := types.NewTxBuilderFromCLI(inBuf)
->>>>>>> 39f53ac2
 
 		if !clientCtx.Offline {
 			accnum, seq, err := types.NewAccountRetriever(authclient.Codec).GetAccountNumberSequence(clientCtx, multisigInfo.GetAddress())
@@ -139,21 +130,12 @@
 		sigOnly := viper.GetBool(flagSigOnly)
 		var json []byte
 		switch {
-<<<<<<< HEAD
-		case sigOnly && cliCtx.Indent:
+		case sigOnly && clientCtx.Indent:
 			json, err = codec.MarshalJSONIndent(cliCtx.JSONMarshaler, newTx.Signatures[0])
-		case sigOnly && !cliCtx.Indent:
+		case sigOnly && !clientCtx.Indent:
 			json, err = cliCtx.JSONMarshaler.MarshalJSON(newTx.Signatures[0])
-		case !sigOnly && cliCtx.Indent:
+		case !sigOnly && clientCtx.Indent:
 			json, err = codec.MarshalJSONIndent(cliCtx.JSONMarshaler, newTx)
-=======
-		case sigOnly && clientCtx.Indent:
-			json, err = cdc.MarshalJSONIndent(newTx.Signatures[0], "", "  ")
-		case sigOnly && !clientCtx.Indent:
-			json, err = cdc.MarshalJSON(newTx.Signatures[0])
-		case !sigOnly && clientCtx.Indent:
-			json, err = cdc.MarshalJSONIndent(newTx, "", "  ")
->>>>>>> 39f53ac2
 		default:
 			json, err = cliCtx.JSONMarshaler.MarshalJSON(newTx)
 		}
