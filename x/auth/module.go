--- conflicted
+++ resolved
@@ -8,15 +8,16 @@
 	abci "github.com/tendermint/tendermint/abci/types"
 )
 
-var _ sdk.AppModule = AppModule{}
+var (
+	_ sdk.AppModule      = AppModule{}
+	_ sdk.AppModuleBasic = AppModuleBasic{}
+)
 
 // name of this module
 const ModuleName = "auth"
 
 // app module basics object
 type AppModuleBasic struct{}
-
-var _ sdk.AppModuleBasic = AppModuleBasic{}
 
 // module name
 func (AppModuleBasic) Name() string {
@@ -61,14 +62,10 @@
 	}
 }
 
-<<<<<<< HEAD
-var _ sdk.AppModule = AppModule{}
-=======
 // module name
 func (AppModule) Name() string {
 	return ModuleName
 }
->>>>>>> 8008e486
 
 // register invariants
 func (AppModule) RegisterInvariants(_ sdk.InvariantRouter) {}
