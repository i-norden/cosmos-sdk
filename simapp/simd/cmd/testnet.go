package cmd

// DONTCOVER

import (
	"bufio"
	"encoding/json"
	"fmt"
	"net"
	"os"
	"path/filepath"

	"github.com/spf13/cobra"
	tmconfig "github.com/tendermint/tendermint/config"
	"github.com/tendermint/tendermint/crypto"
	tmos "github.com/tendermint/tendermint/libs/os"
	tmrand "github.com/tendermint/tendermint/libs/rand"
	"github.com/tendermint/tendermint/types"
	tmtime "github.com/tendermint/tendermint/types/time"

	"github.com/cosmos/cosmos-sdk/client"
	"github.com/cosmos/cosmos-sdk/client/flags"
	"github.com/cosmos/cosmos-sdk/client/tx"
	"github.com/cosmos/cosmos-sdk/crypto/hd"
	"github.com/cosmos/cosmos-sdk/crypto/keyring"
	"github.com/cosmos/cosmos-sdk/server"
	srvconfig "github.com/cosmos/cosmos-sdk/server/config"
	sdk "github.com/cosmos/cosmos-sdk/types"
	"github.com/cosmos/cosmos-sdk/types/module"
	authtypes "github.com/cosmos/cosmos-sdk/x/auth/types"
	banktypes "github.com/cosmos/cosmos-sdk/x/bank/types"
	"github.com/cosmos/cosmos-sdk/x/genutil"
	genutiltypes "github.com/cosmos/cosmos-sdk/x/genutil/types"
	stakingtypes "github.com/cosmos/cosmos-sdk/x/staking/types"
)

var (
	flagNodeDirPrefix     = "node-dir-prefix"
	flagNumValidators     = "v"
	flagOutputDir         = "output-dir"
	flagNodeDaemonHome    = "node-daemon-home"
	flagNodeCLIHome       = "node-cli-home"
	flagStartingIPAddress = "starting-ip-address"
)

// get cmd to initialize all files for tendermint testnet and application
func testnetCmd(mbm module.BasicManager, genBalIterator banktypes.GenesisBalancesIterator) *cobra.Command {
	cmd := &cobra.Command{
		Use:   "testnet",
		Short: "Initialize files for a simapp testnet",
		Long: `testnet will create "v" number of directories and populate each with
necessary files (private validator, genesis, config, etc.).

Note, strict routability for addresses is turned off in the config file.

Example:
	simd testnet --v 4 --output-dir ./output --starting-ip-address 192.168.10.2
	`,
		RunE: func(cmd *cobra.Command, _ []string) error {
			clientCtx := client.GetClientContextFromCmd(cmd)

			serverCtx := server.GetServerContextFromCmd(cmd)
			config := serverCtx.Config

			outputDir, _ := cmd.Flags().GetString(flagOutputDir)
			keyringBackend, _ := cmd.Flags().GetString(flags.FlagKeyringBackend)
			chainID, _ := cmd.Flags().GetString(flags.FlagChainID)
			minGasPrices, _ := cmd.Flags().GetString(server.FlagMinGasPrices)
			nodeDirPrefix, _ := cmd.Flags().GetString(flagNodeDirPrefix)
			nodeDaemonHome, _ := cmd.Flags().GetString(flagNodeDaemonHome)
			nodeCLIHome, _ := cmd.Flags().GetString(flagNodeCLIHome)
			startingIPAddress, _ := cmd.Flags().GetString(flagStartingIPAddress)
			numValidators, _ := cmd.Flags().GetInt(flagNumValidators)
			algo, _ := cmd.Flags().GetString(flags.FlagKeyAlgorithm)

			return InitTestnet(
				clientCtx, cmd, config, mbm, genBalIterator, outputDir, chainID, minGasPrices,
				nodeDirPrefix, nodeDaemonHome, nodeCLIHome, startingIPAddress, keyringBackend, algo, numValidators,
			)
		},
	}

	cmd.Flags().Int(flagNumValidators, 4, "Number of validators to initialize the testnet with")
	cmd.Flags().StringP(flagOutputDir, "o", "./mytestnet", "Directory to store initialization data for the testnet")
	cmd.Flags().String(flagNodeDirPrefix, "node", "Prefix the directory name for each node with (node results in node0, node1, ...)")
	cmd.Flags().String(flagNodeDaemonHome, "simd", "Home directory of the node's daemon configuration")
	cmd.Flags().String(flagNodeCLIHome, "simcli", "Home directory of the node's cli configuration")
	cmd.Flags().String(flagStartingIPAddress, "192.168.0.1", "Starting IP address (192.168.0.1 results in persistent peers list ID0@192.168.0.1:46656, ID1@192.168.0.2:46656, ...)")
	cmd.Flags().String(flags.FlagChainID, "", "genesis file chain-id, if left blank will be randomly created")
	cmd.Flags().String(server.FlagMinGasPrices, fmt.Sprintf("0.000006%s", sdk.DefaultBondDenom), "Minimum gas prices to accept for transactions; All fees in a tx must meet this minimum (e.g. 0.01photino,0.001stake)")
	cmd.Flags().String(flags.FlagKeyringBackend, flags.DefaultKeyringBackend, "Select keyring's backend (os|file|test)")
	cmd.Flags().String(flags.FlagKeyAlgorithm, string(hd.Secp256k1Type), "Key signing algorithm to generate keys for")

	return cmd
}

const nodeDirPerm = 0755

// Initialize the testnet
func InitTestnet(
	clientCtx client.Context,
	cmd *cobra.Command,
	nodeConfig *tmconfig.Config,
	mbm module.BasicManager,
	genBalIterator banktypes.GenesisBalancesIterator,
	outputDir,
	chainID,
	minGasPrices,
	nodeDirPrefix,
	nodeDaemonHome,
	nodeCLIHome,
	startingIPAddress,
	keyringBackend,
	algoStr string,
	numValidators int,
) error {

	if chainID == "" {
		chainID = "chain-" + tmrand.NewRand().Str(6)
	}

	nodeIDs := make([]string, numValidators)
	valPubKeys := make([]crypto.PubKey, numValidators)

	simappConfig := srvconfig.DefaultConfig()
	simappConfig.MinGasPrices = minGasPrices
	simappConfig.API.Enable = true
	simappConfig.Telemetry.Enabled = true
	simappConfig.Telemetry.PrometheusRetentionTime = 60
	simappConfig.Telemetry.EnableHostnameLabel = false
	simappConfig.Telemetry.GlobalLabels = [][]string{{"chain_id", chainID}}

	var (
		genAccounts []authtypes.GenesisAccount
		genBalances []banktypes.Balance
		genFiles    []string
	)

	inBuf := bufio.NewReader(cmd.InOrStdin())
	// generate private keys, node IDs, and initial transactions
	for i := 0; i < numValidators; i++ {
		nodeDirName := fmt.Sprintf("%s%d", nodeDirPrefix, i)
		nodeDir := filepath.Join(outputDir, nodeDirName, nodeDaemonHome)
		clientDir := filepath.Join(outputDir, nodeDirName, nodeCLIHome)
		gentxsDir := filepath.Join(outputDir, "gentxs")

		nodeConfig.SetRoot(nodeDir)
		nodeConfig.RPC.ListenAddress = "tcp://0.0.0.0:26657"

		if err := os.MkdirAll(filepath.Join(nodeDir, "config"), nodeDirPerm); err != nil {
			_ = os.RemoveAll(outputDir)
			return err
		}

		if err := os.MkdirAll(clientDir, nodeDirPerm); err != nil {
			_ = os.RemoveAll(outputDir)
			return err
		}

		nodeConfig.Moniker = nodeDirName

		ip, err := getIP(i, startingIPAddress)
		if err != nil {
			_ = os.RemoveAll(outputDir)
			return err
		}

		nodeIDs[i], valPubKeys[i], err = genutil.InitializeNodeValidatorFiles(nodeConfig)
		if err != nil {
			_ = os.RemoveAll(outputDir)
			return err
		}

		memo := fmt.Sprintf("%s@%s:26656", nodeIDs[i], ip)
		genFiles = append(genFiles, nodeConfig.GenesisFile())

		kb, err := keyring.New(sdk.KeyringServiceName(), keyringBackend, clientDir, inBuf)
		if err != nil {
			return err
		}

		keyringAlgos, _ := kb.SupportedAlgorithms()
		algo, err := keyring.NewSigningAlgoFromString(algoStr, keyringAlgos)
		if err != nil {
			return err
		}

		addr, secret, err := server.GenerateSaveCoinKey(kb, nodeDirName, true, algo)
		if err != nil {
			_ = os.RemoveAll(outputDir)
			return err
		}

		info := map[string]string{"secret": secret}

		cliPrint, err := json.Marshal(info)
		if err != nil {
			return err
		}

		// save private key seed words
		if err := writeFile(fmt.Sprintf("%v.json", "key_seed"), clientDir, cliPrint); err != nil {
			return err
		}

		accTokens := sdk.TokensFromConsensusPower(1000)
		accStakingTokens := sdk.TokensFromConsensusPower(500)
		coins := sdk.Coins{
			sdk.NewCoin(fmt.Sprintf("%stoken", nodeDirName), accTokens),
			sdk.NewCoin(sdk.DefaultBondDenom, accStakingTokens),
		}

		genBalances = append(genBalances, banktypes.Balance{Address: addr, Coins: coins.Sort()})
		genAccounts = append(genAccounts, authtypes.NewBaseAccount(addr, nil, 0, 0))

		valTokens := sdk.TokensFromConsensusPower(100)
		createValMsg := stakingtypes.NewMsgCreateValidator(
			sdk.ValAddress(addr),
			valPubKeys[i],
			sdk.NewCoin(sdk.DefaultBondDenom, valTokens),
			stakingtypes.NewDescription(nodeDirName, "", "", "", ""),
			stakingtypes.NewCommissionRates(sdk.OneDec(), sdk.OneDec(), sdk.OneDec()),
			sdk.OneInt(),
		)

		txBuilder := clientCtx.TxConfig.NewTxBuilder()
		if err := txBuilder.SetMsgs(createValMsg); err != nil {
			return err
		}

		txBuilder.SetMemo(memo)

		txFactory := tx.Factory{}
		txFactory = txFactory.
			WithChainID(chainID).
			WithMemo(memo).
			WithKeybase(kb).
			WithTxConfig(clientCtx.TxConfig)

		if err := tx.Sign(txFactory, nodeDirName, txBuilder); err != nil {
			return err
		}

		txBz, err := clientCtx.TxConfig.TxJSONEncoder()(txBuilder.GetTx())
		if err != nil {
			return err
		}

		if err := writeFile(fmt.Sprintf("%v.json", nodeDirName), gentxsDir, txBz); err != nil {
			return err
		}

		srvconfig.WriteConfigFile(filepath.Join(nodeDir, "config/app.toml"), simappConfig)
	}

	if err := initGenFiles(clientCtx, mbm, chainID, genAccounts, genBalances, genFiles, numValidators); err != nil {
		return err
	}

	err := collectGenFiles(
		clientCtx, nodeConfig, chainID, nodeIDs, valPubKeys, numValidators,
		outputDir, nodeDirPrefix, nodeDaemonHome, genBalIterator,
	)
	if err != nil {
		return err
	}

	cmd.PrintErrf("Successfully initialized %d node directories\n", numValidators)
	return nil
}

func initGenFiles(
	clientCtx client.Context, mbm module.BasicManager, chainID string,
	genAccounts []authtypes.GenesisAccount, genBalances []banktypes.Balance,
	genFiles []string, numValidators int,
) error {

	appGenState := mbm.DefaultGenesis(clientCtx.JSONMarshaler)

	// set the accounts in the genesis state
	var authGenState authtypes.GenesisState
	clientCtx.JSONMarshaler.MustUnmarshalJSON(appGenState[authtypes.ModuleName], &authGenState)

	accounts, err := authtypes.PackAccounts(genAccounts)
	if err != nil {
		return err
	}

	authGenState.Accounts = accounts
	appGenState[authtypes.ModuleName] = clientCtx.JSONMarshaler.MustMarshalJSON(&authGenState)

	// set the balances in the genesis state
	var bankGenState banktypes.GenesisState
	clientCtx.JSONMarshaler.MustUnmarshalJSON(appGenState[banktypes.ModuleName], &bankGenState)

	bankGenState.Balances = genBalances
	appGenState[banktypes.ModuleName] = clientCtx.JSONMarshaler.MustMarshalJSON(&bankGenState)

<<<<<<< HEAD
	appGenStateJSON, err := codec.MarshalJSONIndent(clientCtx.LegacyAmino, appGenState)
=======
	appGenStateJSON, err := json.MarshalIndent(appGenState, "", "  ")
>>>>>>> c25b3b9c
	if err != nil {
		return err
	}

	genDoc := types.GenesisDoc{
		ChainID:    chainID,
		AppState:   appGenStateJSON,
		Validators: nil,
	}

	// generate empty genesis files for each validator and save
	for i := 0; i < numValidators; i++ {
		if err := genDoc.SaveAs(genFiles[i]); err != nil {
			return err
		}
	}
	return nil
}

func collectGenFiles(
	clientCtx client.Context, nodeConfig *tmconfig.Config, chainID string,
	nodeIDs []string, valPubKeys []crypto.PubKey, numValidators int,
	outputDir, nodeDirPrefix, nodeDaemonHome string, genBalIterator banktypes.GenesisBalancesIterator,
) error {

	var appState json.RawMessage
	genTime := tmtime.Now()

	for i := 0; i < numValidators; i++ {
		nodeDirName := fmt.Sprintf("%s%d", nodeDirPrefix, i)
		nodeDir := filepath.Join(outputDir, nodeDirName, nodeDaemonHome)
		gentxsDir := filepath.Join(outputDir, "gentxs")
		nodeConfig.Moniker = nodeDirName

		nodeConfig.SetRoot(nodeDir)

		nodeID, valPubKey := nodeIDs[i], valPubKeys[i]
		initCfg := genutiltypes.NewInitConfig(chainID, gentxsDir, nodeID, valPubKey)

		genDoc, err := types.GenesisDocFromFile(nodeConfig.GenesisFile())
		if err != nil {
			return err
		}

		nodeAppState, err := genutil.GenAppStateFromConfig(clientCtx.JSONMarshaler, clientCtx.TxConfig, nodeConfig, initCfg, *genDoc, genBalIterator)
		if err != nil {
			return err
		}

		if appState == nil {
			// set the canonical application state (they should not differ)
			appState = nodeAppState
		}

		genFile := nodeConfig.GenesisFile()

		// overwrite each validator's genesis file to have a canonical genesis time
		if err := genutil.ExportGenesisFileWithTime(genFile, chainID, nil, appState, genTime); err != nil {
			return err
		}
	}

	return nil
}

func getIP(i int, startingIPAddr string) (ip string, err error) {
	if len(startingIPAddr) == 0 {
		ip, err = server.ExternalIP()
		if err != nil {
			return "", err
		}
		return ip, nil
	}
	return calculateIP(startingIPAddr, i)
}

func calculateIP(ip string, i int) (string, error) {
	ipv4 := net.ParseIP(ip).To4()
	if ipv4 == nil {
		return "", fmt.Errorf("%v: non ipv4 address", ip)
	}

	for j := 0; j < i; j++ {
		ipv4[3]++
	}

	return ipv4.String(), nil
}

func writeFile(name string, dir string, contents []byte) error {
	writePath := filepath.Join(dir)
	file := filepath.Join(writePath, name)

	err := tmos.EnsureDir(writePath, 0755)
	if err != nil {
		return err
	}

	err = tmos.WriteFile(file, contents, 0644)
	if err != nil {
		return err
	}

	return nil
}<|MERGE_RESOLUTION|>--- conflicted
+++ resolved
@@ -296,11 +296,7 @@
 	bankGenState.Balances = genBalances
 	appGenState[banktypes.ModuleName] = clientCtx.JSONMarshaler.MustMarshalJSON(&bankGenState)
 
-<<<<<<< HEAD
-	appGenStateJSON, err := codec.MarshalJSONIndent(clientCtx.LegacyAmino, appGenState)
-=======
 	appGenStateJSON, err := json.MarshalIndent(appGenState, "", "  ")
->>>>>>> c25b3b9c
 	if err != nil {
 		return err
 	}
