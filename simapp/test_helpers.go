--- conflicted
+++ resolved
@@ -17,7 +17,6 @@
 	bam "github.com/cosmos/cosmos-sdk/baseapp"
 	"github.com/cosmos/cosmos-sdk/codec"
 	"github.com/cosmos/cosmos-sdk/simapp/helpers"
-	stypes "github.com/cosmos/cosmos-sdk/store/types"
 	sdk "github.com/cosmos/cosmos-sdk/types"
 	"github.com/cosmos/cosmos-sdk/x/auth"
 	authexported "github.com/cosmos/cosmos-sdk/x/auth/exported"
@@ -28,11 +27,7 @@
 // Setup initializes a new SimApp. A Nop logger is set in SimApp.
 func Setup(isCheckTx bool) *SimApp {
 	db := dbm.NewMemDB()
-<<<<<<< HEAD
-	app := NewSimApp(log.NewNopLogger(), db, nil, true, map[int64]bool{}, 0, bam.SetPruning(stypes.PruneNothing))
-=======
 	app := NewSimApp(log.NewNopLogger(), db, nil, true, map[int64]bool{}, DefaultNodeHome, 0)
->>>>>>> da5c6ced
 	if !isCheckTx {
 		// init chain must be called to stop deliverState from being nil
 		genesisState := NewDefaultGenesisState()
