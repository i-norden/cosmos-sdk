--- conflicted
+++ resolved
@@ -84,19 +84,6 @@
 	}
 )
 
-<<<<<<< HEAD
-// MakeCodec custom tx codec
-func MakeCodec() *codec.Codec {
-	var cdc = codec.New()
-	ModuleBasics.RegisterCodec(cdc)
-	vesting.RegisterCodec(cdc)
-	sdk.RegisterCodec(cdc)
-	codec.RegisterCrypto(cdc)
-	return cdc
-}
-
-=======
->>>>>>> 235aa6c0
 // Verify app interface at compile time
 var _ App = (*SimApp)(nil)
 
